"""TD3-compatible goal-conditioned hierarchical policy."""
import tensorflow as tf
import numpy as np

from hbaselines.goal_conditioned.base import GoalConditionedPolicy as \
    BaseGoalConditionedPolicy
from hbaselines.fcnet.td3 import FeedForwardPolicy
from hbaselines.utils.tf_util import get_trainable_vars


class GoalConditionedPolicy(BaseGoalConditionedPolicy):
    """TD3-compatible goal-conditioned hierarchical policy."""

    def __init__(self,
                 sess,
                 ob_space,
                 ac_space,
                 co_space,
                 buffer_size,
                 batch_size,
                 actor_lr,
                 critic_lr,
                 verbose,
                 tau,
                 gamma,
                 noise,
                 target_policy_noise,
                 target_noise_clip,
                 use_huber,
                 model_params,
                 num_levels,
                 meta_period,
                 intrinsic_reward_type,
                 intrinsic_reward_scale,
                 relative_goals,
                 off_policy_corrections,
                 hindsight,
                 subgoal_testing_rate,
                 cooperative_gradients,
                 cg_weights,
                 scope=None,
                 env_name="",
                 num_envs=1):
        """Instantiate the goal-conditioned hierarchical policy.

        Parameters
        ----------
        sess : tf.compat.v1.Session
            the current TensorFlow session
        ob_space : gym.spaces.*
            the observation space of the environment
        ac_space : gym.spaces.*
            the action space of the environment
        co_space : gym.spaces.*
            the context space of the environment
        buffer_size : int
            the max number of transitions to store
        batch_size : int
            SGD batch size
        actor_lr : float
            actor learning rate
        critic_lr : float
            critic learning rate
        verbose : int
            the verbosity level: 0 none, 1 training information, 2 tensorflow
            debug
        tau : float
            target update rate
        gamma : float
            discount factor
        noise : float
            scaling term to the range of the action space, that is subsequently
            used as the standard deviation of Gaussian noise added to the
            action if `apply_noise` is set to True in `get_action`.
        target_policy_noise : float
            standard deviation term to the noise from the output of the target
            actor policy. See TD3 paper for more.
        target_noise_clip : float
            clipping term for the noise injected in the target actor policy
        use_huber : bool
            specifies whether to use the huber distance function as the loss
            for the critic. If set to False, the mean-squared error metric is
            used instead
        model_params : dict
            dictionary of model-specific parameters. See parent class.
        num_levels : int
            number of levels within the hierarchy. Must be greater than 1. Two
            levels correspond to a Manager/Worker paradigm.
        meta_period : int
            meta-policy action period
        intrinsic_reward_type : str
            the reward function to be used by the lower-level policies. See the
            base goal-conditioned policy for a description.
        intrinsic_reward_scale : float
            the value that the intrinsic reward should be scaled by
        relative_goals : bool
            specifies whether the goal issued by the higher-level policies is
            meant to be a relative or absolute goal, i.e. specific state or
            change in state
        off_policy_corrections : bool
            whether to use off-policy corrections during the update procedure.
            See: https://arxiv.org/abs/1805.08296
        hindsight : bool
            whether to include hindsight action and goal transitions in the
            replay buffer. See: https://arxiv.org/abs/1712.00948
        subgoal_testing_rate : float
            rate at which the original (non-hindsight) sample is stored in the
            replay buffer as well. Used only if `hindsight` is set to True.
        cooperative_gradients : bool
            whether to use the cooperative gradient update procedure for the
            higher-level policy. See: https://arxiv.org/abs/1912.02368v1
        cg_weights : float
            weights for the gradients of the loss of the lower-level policies
            with respect to the parameters of the higher-level policies. Only
            used if `cooperative_gradients` is set to True.
        """
        super(GoalConditionedPolicy, self).__init__(
            sess=sess,
            ob_space=ob_space,
            ac_space=ac_space,
            co_space=co_space,
            buffer_size=buffer_size,
            batch_size=batch_size,
            actor_lr=actor_lr,
            critic_lr=critic_lr,
            verbose=verbose,
            tau=tau,
            gamma=gamma,
            use_huber=use_huber,
            model_params=model_params,
            num_levels=num_levels,
            meta_period=meta_period,
            intrinsic_reward_type=intrinsic_reward_type,
            intrinsic_reward_scale=intrinsic_reward_scale,
            relative_goals=relative_goals,
            off_policy_corrections=off_policy_corrections,
            hindsight=hindsight,
            subgoal_testing_rate=subgoal_testing_rate,
            cooperative_gradients=cooperative_gradients,
            cg_weights=cg_weights,
            scope=scope,
            env_name=env_name,
            num_envs=num_envs,
            meta_policy=FeedForwardPolicy,
            worker_policy=FeedForwardPolicy,
            additional_params=dict(
                noise=noise,
                target_policy_noise=target_policy_noise,
                target_noise_clip=target_noise_clip,
            ),
        )

    # ======================================================================= #
    #                       Auxiliary methods for HIRO                        #
    # ======================================================================= #

    # TODO: add support for multi-level hierarchies
    def _log_probs(self, meta_actions, worker_obses, worker_actions):
        """Calculate the log probability of the next goal by the meta-policies.

        Parameters
        ----------
        meta_actions : array_like
            (batch_size, m_ac_dim, num_samples) matrix of candidate higher-
            level policy actions
        worker_obses : array_like
            (batch_size, w_obs_dim, meta_period + 1) matrix of lower-level
            policy observations
        worker_actions : array_like
            (batch_size, w_ac_dim, meta_period) list of lower-level policy
            actions

        Returns
        -------
        array_like
            (batch_size, num_samples) fitness associated with every state /
            action / goal pair

        Helps
        -----
        * _sample_best_meta_action(self):
        """
        fitness = []
        batch_size, goal_dim, num_samples = meta_actions.shape
        _, _, meta_period = worker_actions.shape

        # Loop through the elements of the batch.
        for i in range(batch_size):
            # Extract the candidate goals for the current element in the batch.
            # The worker observations and actions from the meta period of the
            # current batch are also collected to compute the log-probability
            # of a given candidate goal.
            goals_per_sample = meta_actions[i, :, :].T
            worker_obses_per_sample = worker_obses[i, :, :].T
            worker_actions_per_sample = worker_actions[i, :, :].T

            # This will be used to store the cumulative log-probabilities of a
            # given candidate goal for the entire meta-period.
            fitness_per_sample = np.zeros(num_samples)

            # Create repeated representations of each worker observation for
            # each candidate goal. The indexing of worker_obses_per_sample is
            # meant to do the following:
            #  1. We remove the last observation since it does not correspond
            #     to any action for the current meta-period.
            #  2. Since the worker observations contain the goal (context) for
            #     the last `goal_dim` elements, these elements are removed to
            #     only provide the environmental observation.
            tiled_worker_obses_per_sample = np.tile(
                worker_obses_per_sample[:-1, :-goal_dim],
                (num_samples, 1)
            )

            # Create repeated representations of each candidate goal for each
            # worker observation in a meta period.
            tiled_goals_per_sample = np.tile(
                goals_per_sample, meta_period).reshape(
                (num_samples * meta_period, goal_dim))

            # If relative goals are being used, update the later goals to match
            # what they would be under the relative goals difference approach.
            if self.relative_goals:
                goal_diff = worker_obses_per_sample[:-1, :] - np.tile(
                    worker_obses_per_sample[0, :], (meta_period, 1))
                tiled_goals_per_sample += \
                    np.tile(goal_diff, (num_samples, 1))[:, self.goal_indices]

            # Compute the actions the Worker would perform given a specific
            # observation/goal for the current instantiation of the policy.
            pred_actions = self.policy[-1].get_action(
                tiled_worker_obses_per_sample,
                tiled_goals_per_sample,
                apply_noise=False,
                random_actions=False
            )

            # Compute error as the distance between expected and actual actions
            normalized_error = -np.mean(
                np.square(
                    np.tile(worker_actions_per_sample, (num_samples, 1))
                    - pred_actions
                ),
                axis=1
            )

            # Sum the different normalized errors to get the fitness of each
            # candidate goal.
            for j in range(num_samples):
                fitness_per_sample[j] = np.sum(
                    normalized_error[j * meta_period: (j+1) * meta_period])

            fitness.append(fitness_per_sample)

        return np.array(fitness)

    # ======================================================================= #
    #                       Auxiliary methods for CHER                        #
    # ======================================================================= #

    def _setup_cooperative_gradients(self):
        """Create the cooperative gradients meta-policy optimizer."""
<<<<<<< HEAD
        # Index relevant variables based on self.goal_indices
        meta_obs0 = self.crop_to_goal(self.policy[0].obs_ph)
        meta_obs1 = self.crop_to_goal(self.policy[0].obs1_ph)
        worker_obs0 = self.crop_to_goal(self.policy[-1].obs_ph)
        worker_obs1 = self.crop_to_goal(self.policy[-1].obs1_ph)

        if self.relative_goals:
            # Relative goal formulation as per HIRO.
            goal = meta_obs0 + self.policy[0].actor_tf - meta_obs1
        else:
            # Goal is the direct output from the meta policy in this case.
            goal = self.policy[0].actor_tf

        # Concatenate the output from the manager with the worker policy.
        obs_shape = self.policy[-1].ob_space.shape[0]
        obs = tf.concat([self.policy[-1].obs_ph[:, :obs_shape], goal], axis=-1)

        # Create the worker policy with inputs directly from the manager.
        with tf.compat.v1.variable_scope("level_1/model"):
            worker_with_meta_obs = self.policy[-1].make_critic(
                obs, self.policy[-1].action_ph, reuse=True, scope="qf_0")

        # Create a tensorflow operation that mimics the reward function that is
        # used to provide feedback to the worker.
        if self.intrinsic_reward_type.startswith("scaled"):
            # Scale the observations/goals by the action space of the upper-
            # level policy if requested.
            ac_space = self.policy[0].ac_space
            scale = 0.5 * (ac_space.high - ac_space.low)
            worker_obs0 /= scale
            goal /= scale
            worker_obs1 /= scale

        if self.relative_goals:
            # Implement relative goals if requested.
            goal += worker_obs0

        if self.intrinsic_reward_type.endswith("exp_negative_distance"):
            reward_fn = tf.reduce_mean(tf.exp(-tf.reduce_sum(
                tf.square(worker_obs0 + goal - worker_obs1), axis=1)))
        elif self.intrinsic_reward_type.endswith("negative_distance"):
            reward_fn = -tf.compat.v1.losses.mean_squared_error(
                worker_obs0 + goal, worker_obs1)
        else:
            raise ValueError("Unknown intrinsic reward type: {}".format(
                self.intrinsic_reward_type))

        # Scale by the worker reward scale.
        reward_fn *= self.intrinsic_reward_scale

        # A Ratio for scaling the effect of the loss by the relative magnitudes
        # of the Q-values.
        self.vf_ratio_ph = tf.placeholder(
            tf.float32, shape=(), name="vf_ratio")

        # Compute the worker loss with respect to the meta policy actions.
        self.cg_loss = - tf.reduce_mean(
            self.vf_ratio_ph * worker_with_meta_obs) \
            - self.vf_ratio_ph * reward_fn

        # Create the optimizer object.
        optimizer = tf.compat.v1.train.AdamOptimizer(self.policy[0].actor_lr)
        self.cg_optimizer = optimizer.minimize(
            self.policy[0].actor_loss + self.cg_weights * self.cg_loss,
            var_list=get_trainable_vars("level_0/model/pi/"),
        )
=======
        self.cg_loss = []
        self.cg_optimizer = []
        for level in range(self.num_levels - 1):
            # Index relevant variables based on self.goal_indices
            meta_obs0 = self.crop_to_goal(self.policy[level].obs_ph)
            meta_obs1 = self.crop_to_goal(self.policy[level].obs1_ph)
            worker_obs0 = self.crop_to_goal(self.policy[level + 1].obs_ph)
            worker_obs1 = self.crop_to_goal(self.policy[level + 1].obs1_ph)

            if self.relative_goals:
                # Relative goal formulation as per HIRO.
                goal = meta_obs0 + self.policy[level].actor_tf - meta_obs1
            else:
                # Goal is the direct output from the meta policy in this case.
                goal = self.policy[level].actor_tf

            # Concatenate the output from the manager with the worker policy.
            obs_shape = self.policy[level + 1].ob_space.shape[0]
            obs = tf.concat(
                [self.policy[level + 1].obs_ph[:, :obs_shape], goal], axis=-1)

            # Create the worker policy with inputs directly from the manager.
            with tf.compat.v1.variable_scope("level_{}/model".format(level+1)):
                worker_with_meta_obs = self.policy[level + 1].make_critic(
                    obs,
                    self.policy[level + 1].action_ph,
                    reuse=True, scope="qf_0")

            # Create a tensorflow operation that mimics the reward function
            # that is used to provide feedback to the worker.
            if self.intrinsic_reward_type.startswith("scaled"):
                # Scale the observations/goals by the action space of the
                # upper-level policy if requested.
                ac_space = self.policy[level].ac_space
                scale = 0.5 * (ac_space.high - ac_space.low)
                worker_obs0 /= scale
                goal /= scale
                worker_obs1 /= scale

            if self.relative_goals:
                # Implement relative goals if requested.
                goal += worker_obs0

            if self.intrinsic_reward_type.endswith("exp_negative_distance"):
                reward_fn = tf.reduce_mean(tf.exp(-tf.reduce_sum(
                    tf.square(worker_obs0 + goal - worker_obs1), axis=1)))
            elif self.intrinsic_reward_type.endswith("negative_distance"):
                reward_fn = -tf.compat.v1.losses.mean_squared_error(
                    worker_obs0 + goal, worker_obs1)
            else:
                raise ValueError("Unknown intrinsic reward type: {}".format(
                    self.intrinsic_reward_type))

            # Scale by the worker reward scale.
            reward_fn *= self.intrinsic_reward_scale

            # Compute the worker loss with respect to the meta policy actions.
            cg_loss = - tf.reduce_mean(worker_with_meta_obs) - reward_fn
            self.cg_loss.append(cg_loss)

            # Create the optimizer object.
            optimizer = tf.compat.v1.train.AdamOptimizer(
                self.policy[level].actor_lr)
            self.cg_optimizer.append(optimizer.minimize(
                self.policy[level].actor_loss + self.cg_weights * cg_loss,
                var_list=get_trainable_vars(
                    "level_{}/model/pi/".format(level)),
            ))
>>>>>>> f745d7db

    def _cooperative_gradients_update(self,
                                      obs0,
                                      actions,
                                      rewards,
                                      obs1,
                                      terminals1,
                                      level_num,
                                      update_actor=True):
        """Perform the gradient update procedure for the CHER algorithm.

        This procedure is similar to update_from_batch, expect it runs the
        self.cg_optimizer operation instead of the policy object's optimizer,
        and utilizes some information from the worker samples as well.

        Parameters
        ----------
        obs0 : list of array_like
            (batch_size, obs_dim) matrix of observations for every level in the
            hierarchy
        actions : list of array_like
            (batch_size, ac_dim) matrix of actions for every level in the
            hierarchy
        obs1 : list of array_like
            (batch_size, obs_dim) matrix of next step observations for every
            level in the hierarchy
        rewards : list of array_like
            (batch_size,) vector of rewards for every level in the hierarchy
        terminals1 : list of numpy bool
            (batch_size,) vector of done masks for every level in the hierarchy
        level_num : int
            the hierarchy level number of the policy to optimize
        update_actor : bool
            specifies whether to update the actor policy of the meta policy.
            The critic policy is still updated if this value is set to False.

        Returns
        -------
        [float, float]
            meta-policy critic loss
        float
            meta-policy actor loss
        """
<<<<<<< HEAD
        assert self.num_levels == 2, \
            "Connected gradients currently only works for 2-level hierarchies."

        # Compute the value function ratio.
        # meta_vf, worker_vf = self.sess.run(
        #     [self.policy[0].actor_loss,
        #      self.policy[1].actor_loss],
        #     {self.policy[0].obs_ph: obs0[0],
        #      self.policy[1].obs_ph: obs0[1]}
        # )
        # vf_ratio = abs(meta_vf / (abs(worker_vf) + 1e-6))
        vf_ratio = (max(rewards[0]) - min(rewards[0])) / (max(rewards[1]) - min(rewards[1]) + 1e-6)
        # print(vf_ratio)

=======
>>>>>>> f745d7db
        # Reshape to match previous behavior and placeholder shape.
        rewards[level_num] = rewards[level_num].reshape(-1, 1)
        terminals1[level_num] = terminals1[level_num].reshape(-1, 1)

        # Update operations for the critic networks.
        step_ops = [
            self.policy[level_num].critic_loss,
            self.policy[level_num].critic_optimizer[0],
            self.policy[level_num].critic_optimizer[1],
        ]

        feed_dict = {
<<<<<<< HEAD
            self.policy[0].obs_ph: obs0[0],
            self.policy[0].action_ph: actions[0],
            self.policy[0].rew_ph: rewards[0],
            self.policy[0].obs1_ph: obs1[0],
            self.policy[0].terminals1: terminals1[0],
            self.vf_ratio_ph: vf_ratio,
=======
            self.policy[level_num].obs_ph: obs0[level_num],
            self.policy[level_num].action_ph: actions[level_num],
            self.policy[level_num].rew_ph: rewards[level_num],
            self.policy[level_num].obs1_ph: obs1[level_num],
            self.policy[level_num].terminals1: terminals1[level_num],
>>>>>>> f745d7db
        }

        if update_actor:
            # Actor updates and target soft update operation.
            step_ops += [
                self.policy[level_num].actor_loss,
                self.cg_optimizer[level_num],  # This is what's replaced.
                self.policy[level_num].target_soft_updates,
            ]

            feed_dict.update({
                self.policy[level_num + 1].obs_ph: obs0[level_num + 1],
                self.policy[level_num + 1].action_ph: actions[level_num + 1],
                self.policy[level_num + 1].obs1_ph: obs1[level_num + 1],
            })

        # Perform the update operations and collect the critic loss.
        critic_loss, *_vals = self.sess.run(step_ops, feed_dict=feed_dict)

        # Extract the actor loss.
        actor_loss = _vals[2] if update_actor else 0

        return critic_loss, actor_loss<|MERGE_RESOLUTION|>--- conflicted
+++ resolved
@@ -259,74 +259,11 @@
 
     def _setup_cooperative_gradients(self):
         """Create the cooperative gradients meta-policy optimizer."""
-<<<<<<< HEAD
-        # Index relevant variables based on self.goal_indices
-        meta_obs0 = self.crop_to_goal(self.policy[0].obs_ph)
-        meta_obs1 = self.crop_to_goal(self.policy[0].obs1_ph)
-        worker_obs0 = self.crop_to_goal(self.policy[-1].obs_ph)
-        worker_obs1 = self.crop_to_goal(self.policy[-1].obs1_ph)
-
-        if self.relative_goals:
-            # Relative goal formulation as per HIRO.
-            goal = meta_obs0 + self.policy[0].actor_tf - meta_obs1
-        else:
-            # Goal is the direct output from the meta policy in this case.
-            goal = self.policy[0].actor_tf
-
-        # Concatenate the output from the manager with the worker policy.
-        obs_shape = self.policy[-1].ob_space.shape[0]
-        obs = tf.concat([self.policy[-1].obs_ph[:, :obs_shape], goal], axis=-1)
-
-        # Create the worker policy with inputs directly from the manager.
-        with tf.compat.v1.variable_scope("level_1/model"):
-            worker_with_meta_obs = self.policy[-1].make_critic(
-                obs, self.policy[-1].action_ph, reuse=True, scope="qf_0")
-
-        # Create a tensorflow operation that mimics the reward function that is
-        # used to provide feedback to the worker.
-        if self.intrinsic_reward_type.startswith("scaled"):
-            # Scale the observations/goals by the action space of the upper-
-            # level policy if requested.
-            ac_space = self.policy[0].ac_space
-            scale = 0.5 * (ac_space.high - ac_space.low)
-            worker_obs0 /= scale
-            goal /= scale
-            worker_obs1 /= scale
-
-        if self.relative_goals:
-            # Implement relative goals if requested.
-            goal += worker_obs0
-
-        if self.intrinsic_reward_type.endswith("exp_negative_distance"):
-            reward_fn = tf.reduce_mean(tf.exp(-tf.reduce_sum(
-                tf.square(worker_obs0 + goal - worker_obs1), axis=1)))
-        elif self.intrinsic_reward_type.endswith("negative_distance"):
-            reward_fn = -tf.compat.v1.losses.mean_squared_error(
-                worker_obs0 + goal, worker_obs1)
-        else:
-            raise ValueError("Unknown intrinsic reward type: {}".format(
-                self.intrinsic_reward_type))
-
-        # Scale by the worker reward scale.
-        reward_fn *= self.intrinsic_reward_scale
-
-        # A Ratio for scaling the effect of the loss by the relative magnitudes
-        # of the Q-values.
+        # A Ratio for scaling the effect of the loss by the relative stds of
+        # the rewards.
         self.vf_ratio_ph = tf.placeholder(
             tf.float32, shape=(), name="vf_ratio")
 
-        # Compute the worker loss with respect to the meta policy actions.
-        self.cg_loss = - tf.reduce_mean(
-            self.vf_ratio_ph * worker_with_meta_obs) \
-            - self.vf_ratio_ph * reward_fn
-
-        # Create the optimizer object.
-        optimizer = tf.compat.v1.train.AdamOptimizer(self.policy[0].actor_lr)
-        self.cg_optimizer = optimizer.minimize(
-            self.policy[0].actor_loss + self.cg_weights * self.cg_loss,
-            var_list=get_trainable_vars("level_0/model/pi/"),
-        )
-=======
         self.cg_loss = []
         self.cg_optimizer = []
         for level in range(self.num_levels - 1):
@@ -384,7 +321,9 @@
             reward_fn *= self.intrinsic_reward_scale
 
             # Compute the worker loss with respect to the meta policy actions.
-            cg_loss = - tf.reduce_mean(worker_with_meta_obs) - reward_fn
+            cg_loss = \
+                - tf.reduce_mean(self.vf_ratio_ph * worker_with_meta_obs) \
+                - self.vf_ratio_ph * reward_fn
             self.cg_loss.append(cg_loss)
 
             # Create the optimizer object.
@@ -395,7 +334,6 @@
                 var_list=get_trainable_vars(
                     "level_{}/model/pi/".format(level)),
             ))
->>>>>>> f745d7db
 
     def _cooperative_gradients_update(self,
                                       obs0,
@@ -439,23 +377,9 @@
         float
             meta-policy actor loss
         """
-<<<<<<< HEAD
-        assert self.num_levels == 2, \
-            "Connected gradients currently only works for 2-level hierarchies."
-
-        # Compute the value function ratio.
-        # meta_vf, worker_vf = self.sess.run(
-        #     [self.policy[0].actor_loss,
-        #      self.policy[1].actor_loss],
-        #     {self.policy[0].obs_ph: obs0[0],
-        #      self.policy[1].obs_ph: obs0[1]}
-        # )
-        # vf_ratio = abs(meta_vf / (abs(worker_vf) + 1e-6))
-        vf_ratio = (max(rewards[0]) - min(rewards[0])) / (max(rewards[1]) - min(rewards[1]) + 1e-6)
-        # print(vf_ratio)
-
-=======
->>>>>>> f745d7db
+        vf_ratio = np.std(rewards[level_num]) \
+            / (np.std(rewards[level_num + 1]) + 1e-6)
+
         # Reshape to match previous behavior and placeholder shape.
         rewards[level_num] = rewards[level_num].reshape(-1, 1)
         terminals1[level_num] = terminals1[level_num].reshape(-1, 1)
@@ -468,20 +392,12 @@
         ]
 
         feed_dict = {
-<<<<<<< HEAD
-            self.policy[0].obs_ph: obs0[0],
-            self.policy[0].action_ph: actions[0],
-            self.policy[0].rew_ph: rewards[0],
-            self.policy[0].obs1_ph: obs1[0],
-            self.policy[0].terminals1: terminals1[0],
-            self.vf_ratio_ph: vf_ratio,
-=======
             self.policy[level_num].obs_ph: obs0[level_num],
             self.policy[level_num].action_ph: actions[level_num],
             self.policy[level_num].rew_ph: rewards[level_num],
             self.policy[level_num].obs1_ph: obs1[level_num],
             self.policy[level_num].terminals1: terminals1[level_num],
->>>>>>> f745d7db
+            self.vf_ratio_ph: vf_ratio,
         }
 
         if update_actor:
