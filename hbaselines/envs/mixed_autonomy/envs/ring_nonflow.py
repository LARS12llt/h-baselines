"""Script containing a non-flow variant of the ring road environment."""
import numpy as np
import csv
import time
import random
import json
import gym
from scipy.optimize import fsolve
from collections import defaultdict
from gym.spaces import Box

from hbaselines.envs.mixed_autonomy.envs.utils import get_rl_accel
from hbaselines.envs.mixed_autonomy.envs.utils import v_eq_function

# the length of the individual vehicles
VEHICLE_LENGTH = 5.0
# a normalizing term for the vehicle headways
MAX_HEADWAY = 20.0
# a normalizing term for the vehicle speeds
MAX_SPEED = 1.0


class RingEnv(gym.Env):
    """Non-flow variant of the ring road environment.

    Attributes
    ----------
    initial_state : str or None
        the initial state. Must be one of the following:
        * None: in this case, vehicles are evenly distributed
        * "random": in this case, vehicles are randomly placed with a minimum
          gap between vehicles specified by "min_gap"
        * str: A string that is not "random" is assumed to be a path to a json
          file specifying initial vehicle positions and speeds
    length : float
        the length of the ring at the current time step
    num_vehicles : int
        total number of vehicles in the network
    dt : float
        seconds per simulation step
    horizon : int
        the environment time horizon, in steps
    sims_per_step : int
        the number of simulation steps per environment step
    max_accel : float
        scaling factor for the AV accelerations, in m/s^2
    min_gap : float
        the minimum allowable gap by all vehicles. This is used during the
        failsafe computations.
    gen_emission : bool
        whether to generate the emission file
    rl_ids : array_like
        the indices of vehicles that are treated as automated, or RL, vehicles
    num_rl : int
        the number of automated, or RL, vehicles
    warmup_steps : int
        number of steps performed before the initialization of training during
        a rollout
    maddpg : bool
        whether to use a variant that is compatible with MADDPG
    t : int
        number of simulation steps since the start of the current rollout
    positions : array_like
        positions of all vehicles in the network
    speeds : array_like
        speeds of all vehicles in the network
    headways : array_like
        bumper-to-bumper gaps of all vehicles in the network
    accelerations : array_like
        previous step accelerations by the individual vehicles
    v0 : float
        desirable velocity, in m/s
    T : float
        safe time headway, in s
    a : float
        max acceleration, in m/s2
    b : float
        comfortable deceleration, in m/s2
    delta : float
        acceleration exponent
    s0 : float
        linear jam distance, in m
    noise : float
        std dev of normal perturbation to the acceleration
    decel : float
        maximum desired deceleration
    delay : float
        delay in applying the action, in seconds. This is used by the failsafe
        computation.
    """

    def __init__(self,
                 length,
                 num_vehicles,
                 dt,
                 horizon,
                 sims_per_step,
                 max_accel=0.5,
                 min_gap=1.0,
                 gen_emission=False,
                 rl_ids=None,
                 warmup_steps=0,
                 initial_state=None,
                 maddpg=False,
                 obs_frames=5):
        """Instantiate the environment class.

        Parameters
        ----------
        length : float or [float, float]
            the length of the ring if a float, and a range of [min, max] length
            values that are sampled from during the reset procedure
        num_vehicles : int
            total number of vehicles in the network
        dt : float
            seconds per simulation step
        horizon : int
            the environment time horizon, in steps
        sims_per_step : int
            the number of simulation steps per environment step
        max_accel : float
            scaling factor for the AV accelerations, in m/s^2
        min_gap : float
            the minimum allowable gap by all vehicles. This is used during the
            failsafe computations.
        gen_emission : bool
            whether to generate the emission file
        rl_ids : list of int or None
            the indices of vehicles that are treated as automated, or RL,
            vehicles
        warmup_steps : int
            number of steps performed before the initialization of training
            during a rollout
        initial_state : str or None
            the initial state. Must be one of the following:
            * None: in this case, vehicles are evenly distributed
            * "random": in this case, vehicles are randomly placed with a
              minimum gap between vehicles specified by "min_gap"
            * str: A string that is not "random" is assumed to be a path to a
              json file specifying initial vehicle positions and speeds
        maddpg : bool
            whether to use a variant that is compatible with MADDPG
        obs_frames : int
            number of observation frames to use. Additional frames are
            provided from previous time steps.
        """
        self._length = length

        # Load the initial state (if needed).
        if isinstance(initial_state, str) and initial_state != "random":
            with open(initial_state, "r") as fp:
                self.initial_state = json.load(fp)
            self._length = list(self.initial_state.keys())
        else:
            self.initial_state = initial_state

        self.length = self._set_length(self._length)
        self.num_vehicles = num_vehicles
        self.dt = dt
        self.horizon = horizon
        self.sims_per_step = sims_per_step
        self.max_accel = max_accel
        self.min_gap = min_gap
        self.gen_emission = gen_emission
        self.num_rl = len(rl_ids) if rl_ids is not None else 0
        self.rl_ids = np.asarray(rl_ids)
        self.warmup_steps = warmup_steps
        self.maddpg = maddpg
        self.obs_frames = obs_frames
        self._time_log = None
        self._v_eq = None
        self._mean_speeds = None
        self._mean_accels = None

        # observations from previous time steps
        self._obs_history = defaultdict(list)

        # simulation parameters
        self.t = 0
        self.positions, self.speeds = self._set_initial_state(
            length=self.length,
            num_vehicles=self.num_vehicles,
            initial_state=self.initial_state,
            min_gap=self.min_gap,
        )
        self.headways = self._compute_headway()
        self.accelerations = None
        self._emission_data = []

        # human-driver model parameters
        self.v0 = 30
        self.T = 1
        self.a = 1.3
        self.b = 2.0
        self.delta = 4
        self.s0 = 2
        self.noise = 0.0

        # failsafe parameters
        self.decel = 4.5
        self.delay = self.dt

    @staticmethod
    def _set_length(length):
        """Update the length of the ring road.

        Parameters
        ----------
        length : float or [float, float]
            the length of the ring if a float, and a range of [min, max] length
            values that are sampled from during the reset procedure

        Returns
        -------
        float
            the updated ring length
        """
        if isinstance(length, list):
            if len(length) == 2:
                # if the range for the length term was defined by the length
                # parameter
                length = random.randint(length[0], length[1])
            else:
                # if the lengths to choose from were defined the initial_states
                # parameter
                length = int(random.choice(length))

        return length

    @staticmethod
    def _set_initial_state(length, num_vehicles, initial_state, min_gap):
        """Choose an initial state for all vehicles in the network.

        Parameters
        ----------
        length : float
            the length of the ring road
        num_vehicles : int
            number of vehicles in the network
        initial_state : str or None or dict
            the initial state. See description in __init__.

        Returns
        -------
        array_like
            initial vehicle positions
        array_like
            initial vehicle speeds
        """
        if initial_state is None:
            # uniformly distributed vehicles
            pos = np.arange(0, length, length / num_vehicles)
            # no initial speed (0 m/s)
            vel = np.array([0. for _ in range(num_vehicles)])
        elif initial_state == "random":
            # Choose random number not including a minimum gap.
            pos = sorted(np.random.uniform(
                low=0,
                high=length - num_vehicles * (VEHICLE_LENGTH + min_gap),
                size=(num_vehicles,)))
            # Append to each position the min_gap value.
            pos += (VEHICLE_LENGTH + min_gap) * np.arange(num_vehicles)
            # no initial speed (0 m/s)
            vel = np.array([0. for _ in range(num_vehicles)])
        else:
            # Choose from the available initial states.
            pos_vel = random.choice(initial_state[str(length)])
            pos = np.array([pv[0] for pv in pos_vel])
            vel = np.array([pv[1] for pv in pos_vel])

        return pos, vel

    def _update_state(self, pos, vel, accel):
        """Update the positions and speeds of all vehicles.

        Parameters
        ----------
        pos : array_like
            positions of all vehicles in the network
        vel : array_like
            speeds of all vehicles in the network
        accel : array_like
            accelerations of all vehicles in the network

        Returns
        -------
        array_like
            the updated vehicle positions
        array_like
            the updated vehicle speeds
        """
        new_vel = vel + accel * self.dt
        new_pos = np.mod(
            pos + vel * self.dt + 0.5 * accel * self.dt ** 2, self.length)

        return new_pos, new_vel

    def _compute_headway(self):
        """Compute the current step headway for all vehicles."""
        # compute the individual headways
        headway = np.append(
            self.positions[1:] - self.positions[:-1] - VEHICLE_LENGTH,
            self.positions[0] - self.positions[-1] - VEHICLE_LENGTH)

        # dealing with wraparound
        headway[np.argmax(self.positions)] += self.length

        return headway

    def _get_accel(self, vel, h):
        """Compute the accelerations of individual vehicles.

        The acceleration values are dictated by the Intelligent Driver Model
        (IDM), which car-following parameters specified in __init__.

        Parameters
        ----------
        vel : array_like
            speeds of all vehicles in the network
        h : array_like
            bumper-to-bumper gaps of all vehicles in the network

        Returns
        -------
        array_like
            vehicle accelerations
        """
        lead_vel = np.append(vel[1:], vel[0])
        s_star = self.s0 + np.clip(
            vel * self.T + np.multiply(vel, vel - lead_vel) /
            (2 * np.sqrt(self.a * self.b)),
            a_min=0,
            a_max=np.inf,
        )

        accel = self.a * (
            1 - np.power(vel/self.v0, self.delta) - np.power(s_star/h, 2))
        noise = np.random.normal(0, self.noise, self.num_vehicles)

        accel_max = self._failsafe(np.arange(self.num_vehicles))
        accel_min = - vel / self.dt

        accel = np.clip(accel + noise, a_max=accel_max, a_min=accel_min)

        return accel

    def _failsafe(self, veh_ids):
        """Compute the failsafe maximum acceleration.

        Parameters
        ----------
        veh_ids : array_like
            the IDs of vehicles whose failsafe actions should be computed

        Returns
        -------
        array_like
            maximum accelerations
        """
        lead_vel = self.speeds[(veh_ids + 1) % self.num_vehicles]
        h = self.headways[veh_ids]

        # how much we can reduce the speed in each time step
        speed_reduction = self.decel * self.dt
        # how many steps to get the speed to zero
        steps_to_zero = np.round(lead_vel / speed_reduction)
        brake_distance = self.dt * (
            np.multiply(steps_to_zero, lead_vel) -
            0.5 * speed_reduction * np.multiply(steps_to_zero, steps_to_zero+1)
        )
        brake_distance = h + brake_distance - self.min_gap

        indx_nonzero = brake_distance > 0
        brake_distance = brake_distance[indx_nonzero]

        v_safe = np.zeros(len(veh_ids))

        s = self.dt
        t = self.delay

        # h = the distance that would be covered if it were possible to
        # stop exactly after gap and decelerate with max_deaccel every
        # simulation step
        sqrt_quantity = np.sqrt(
            ((s * s)
             + (4.0 * ((s * (2.0 * brake_distance / speed_reduction - t))
                       + (t * t))))) * -0.5
        n = np.floor(.5 - ((t + sqrt_quantity) / s))
        h = 0.5 * n * (n-1) * speed_reduction * s + n * speed_reduction * t
        assert all(h <= brake_distance + 1e-6)
        # compute the additional speed that must be used during deceleration to
        # fix the discrepancy between g and h
        r = (brake_distance - h) / (n * s + t)
        x = n * speed_reduction + r
        assert all(x >= 0)

        v_safe[indx_nonzero] = x

        max_accel = (v_safe - self.speeds[veh_ids]) / self.dt

        return max_accel

    def get_state(self):
        """Compute the environment reward.

        This is defined by the child classes.
        """
        return []

    def compute_reward(self, action):
        """Compute the environment reward.

        This is defined by the child classes.
        """
        return 0

    def step(self, action):
        """Advance the simulation by one step."""
        collision = False
        done = False
        for _ in range(self.sims_per_step):
            self.t += 1

            # Compute the accelerations.
            self.accelerations = self._get_accel(self.speeds, self.headways)

            if self.rl_ids is not None and action is not None:
                # Compute the accelerations for RL vehicles.
                self.accelerations[self.rl_ids] = get_rl_accel(
                    accel=action,
                    vel=self.speeds[self.rl_ids],
                    max_accel=self.max_accel,
                    dt=self.dt,
                )

                # Clip by safe, non-negative bounds.
                accel_min = - self.speeds[self.rl_ids] / self.dt
                accel_max = self._failsafe(self.rl_ids)
                self.accelerations[self.rl_ids] = np.clip(
                    self.accelerations[self.rl_ids],
                    a_max=accel_max,
                    a_min=accel_min)

            # Update the speeds, positions, and headways.
            self.positions, self.speeds = self._update_state(
                pos=self.positions,
                vel=self.speeds,
                accel=self.accelerations,
            )
            self.headways = self._compute_headway()

            if self.gen_emission:
                data = {"t": self.t}
                data.update({
                    "pos_{}".format(i): self.positions[i]
                    for i in range(self.num_vehicles)
                })
                data.update({
                    "vel_{}".format(i): self.speeds[i]
                    for i in range(self.num_vehicles)
                })
                self._emission_data.append(data)

            # Determine whether the rollout is done.
            collision = any(self.headways < 0)
            done = (self.t >= (self.warmup_steps + self.horizon)
                    * self.sims_per_step) or collision

            if done:
                break

        if collision:
            print("Collision")

        info = {}
        if self.t > self.warmup_steps * self.sims_per_step:
            speed = np.mean(self.speeds)
            self._mean_speeds.append(speed)
            self._mean_accels.append(np.mean(np.abs(self.accelerations)))

            info.update({"v_eq": self._v_eq})
            info.update({"v_eq_frac": np.mean(self._mean_speeds) / self._v_eq})
            info.update({"v_eq_frac_final": speed / self._v_eq})
            info.update({"speed": np.mean(self._mean_speeds)})
            info.update({"abs_accel": np.mean(self._mean_accels)})

        obs = self.get_state()
        if isinstance(obs, dict):
            obs = {key: np.asarray(obs[key]) for key in obs.keys()}
        else:
            obs = np.asarray(self.get_state())

        reward = self.compute_reward(action if action is not None else [0])

        return obs, reward, done, info

    def reset(self):
        """See parent class.

        We update the ring length to match a new value within a given range.
        """
        self.length = self._set_length(self._length)

        # solve for the velocity upper bound of the ring
        v_guess = 4
        self._v_eq = fsolve(v_eq_function, np.array(v_guess),
                            args=(self.num_vehicles, self.length))[0]
        self._mean_speeds = []
        self._mean_accels = []

        print('\n-----------------------')
        print('ring length:', self.length)
        print('v_eq:', self._v_eq)
        print('-----------------------')

        if self._time_log is None:
            self._time_log = time.time()
        else:
            print("Runtime: {}".format(time.time() - self._time_log))
            self._time_log = time.time()

        if len(self._emission_data) > 0:
            # Save the data to a csv.
            with open('people.csv', 'w', newline='') as output_file:
                fc = csv.DictWriter(
                    output_file, fieldnames=self._emission_data[0].keys())
                fc.writeheader()
                fc.writerows(self._emission_data)

            # Empty the dictionary.
            self._emission_data = []

        self.t = 0
        self.positions, self.speeds = self._set_initial_state(
            length=self.length,
            num_vehicles=self.num_vehicles,
            initial_state=self.initial_state,
            min_gap=self.min_gap,
        )
        self.headways = self._compute_headway()

        if self.gen_emission:
            data = {"t": self.t}
            data.update({
                "pos_{}".format(i): self.positions[i]
                for i in range(self.num_vehicles)
            })
            data.update({
                "vel_{}".format(i): self.speeds[i]
                for i in range(self.num_vehicles)
            })
            self._emission_data.append(data)

        for _ in range(self.warmup_steps):
            self.step(action=None)

        # observations from previous time steps
        self._obs_history = defaultdict(list)

        return self.get_state()

    def render(self, mode='human'):
        """See parent class."""
        pass


class RingSingleAgentEnv(RingEnv):
    """Single agent variant of the ring environment."""

    @property
    def action_space(self):
        """See class definition."""
        return Box(
            low=-1.0,
            high=1.0,
            shape=(self.num_rl,),
            dtype=np.float32)

    @property
    def observation_space(self):
        """See class definition."""
        return Box(
            low=-float('inf'),
            high=float('inf'),
            shape=(15 * self.num_rl,),
            dtype=np.float32)

    def get_state(self):
        """See parent class."""
        # Initialize a set on empty observations.
<<<<<<< HEAD
        obs = np.array([0. for _ in range(3 * self.num_rl)])

        for i, veh_id in enumerate(self.rl_ids):
            # Add relative observation of each vehicle.
            obs[3*i: 3*(i+1)] = [
=======
        obs = np.array([0. for _ in range(5 * self.obs_frames * self.num_rl)])

        for i, veh_id in enumerate(self.rl_ids):
            # Add relative observation of each vehicle.
            obs_vehicle = [
>>>>>>> 35cacbb1
                # ego speed
                self.speeds[veh_id] / MAX_SPEED,
                # lead speed
                self.speeds[(veh_id + 1) % self.num_vehicles] / MAX_SPEED,
                # lead gap
                min(self.headways[veh_id] / MAX_HEADWAY, 5.0),
            ]
            self._obs_history[veh_id].append(obs_vehicle)

            # Maintain queue length.
            if len(self._obs_history[veh_id]) > self.obs_frames:
                self._obs_history[veh_id] = \
                    self._obs_history[veh_id][-self.obs_frames:]

<<<<<<< HEAD
        # Concatenate the past n samples for a given time delta and return as
        # the final observation.
        obs_t = np.concatenate(self._obs_history[::-5])
        obs = np.array([0. for _ in range(15 * self.num_rl)])
        obs[:len(obs_t)] = obs_t
=======
            # Concatenate the past n samples for a given time delta in the
            # output observations.
            obs_t = np.concatenate(self._obs_history[veh_id][::-1])
            obs[5*self.obs_frames*i:5*self.obs_frames*i+len(obs_t)] = obs_t
>>>>>>> 35cacbb1

        return obs

    def compute_reward(self, action):
        """See parent class."""
        reward_scale = 0.1
        reward = reward_scale * np.mean(self.speeds) ** 2

        return reward


class RingMultiAgentEnv(RingEnv):
    """Multi-agent variant of the ring environment."""

    @property
    def action_space(self):
        """See class definition."""
        return Box(
            low=-1.,
            high=1.,
            shape=(1,),
            dtype=np.float32)

    @property
    def observation_space(self):
        """See class definition."""
        return Box(
            low=-float('inf'),
            high=float('inf'),
            shape=(15,),
            dtype=np.float32)

    @property
    def all_observation_space(self):
        """Return the shape of the full observation space."""
        return Box(
            low=-float("inf"),
            high=float("inf"),
            shape=(25 * self.num_rl,),
            dtype=np.float32,
        )

    def step(self, action):
        """See parent class.

        The done mask is replaced with a dictionary to match other multi-agent
        environments.
        """
        obs, rew, done, info = super(RingMultiAgentEnv, self).step(action)
        done = {"__all__": done}

        if self.maddpg:
            obs = {
                "obs": obs.copy(),
                "all_obs": self._full_obs(obs),
            }

        return obs, rew, done, info

    def get_state(self):
        """See parent class."""
        obs = {}
        for veh_id in self.rl_ids:
            obs_vehicle = [
                # ego speed
                self.speeds[veh_id] / MAX_SPEED,
                # lead speed
                self.speeds[(veh_id + 1) % self.num_vehicles] / MAX_SPEED,
                # lead gap
                min(self.headways[veh_id] / MAX_HEADWAY, 5.0),
            ]
            self._obs_history[veh_id].append(obs_vehicle)

            # Maintain queue length.
            if len(self._obs_history[veh_id]) > self.obs_frames:
                self._obs_history[veh_id] = \
                    self._obs_history[veh_id][-self.obs_frames:]

            # Concatenate the past n samples for a given time delta and return
            # as the final observation.
<<<<<<< HEAD
            obs_t = np.concatenate(self._obs_history[veh_id][::-5])
            obs_vehicle = np.array([0. for _ in range(15)])
=======
            obs_t = np.concatenate(self._obs_history[veh_id][::-1])
            obs_vehicle = np.array([0. for _ in range(5 * self.obs_frames)])
>>>>>>> 35cacbb1
            obs_vehicle[:len(obs_t)] = obs_t

            obs[veh_id] = obs_vehicle

        return obs

    def _full_obs(self, obs):
        """Return the full state observation."""
        return np.concatenate([obs[key] for key in self.rl_ids], axis=0)

    def compute_reward(self, action):
        """See parent class."""
        reward_scale = 0.1
        reward = {
            key: reward_scale * np.mean(self.speeds) ** 2
            for key in self.rl_ids
        }

        return reward

    def reset(self):
        """See parent class."""
        obs = super(RingMultiAgentEnv, self).reset()

        if self.maddpg:
            obs = {
                "obs": obs.copy(),
                "all_obs": self._full_obs(obs),
            }

        return obs


if __name__ == "__main__":
    for scale in range(1, 6):
        res = defaultdict(list)
        for ring_length in range(scale * 220, scale * 271, scale * 1):
            print(ring_length)
            for ix in range(10):
                print(ix)
                env = RingEnv(
                    length=ring_length,
                    num_vehicles=scale * 22,
                    dt=0.4,
                    horizon=1500,
                    gen_emission=False,
                    rl_ids=None,
                    warmup_steps=500,
                    initial_state="random",
                    sims_per_step=1,
                )

                _ = env.reset()
                xy = zip(env.positions, env.speeds)
                res[ring_length].append(sorted(xy))
            with open("ring-v{}.json".format(scale - 1), "w") as out_fp:
                json.dump(res, out_fp)<|MERGE_RESOLUTION|>--- conflicted
+++ resolved
@@ -588,19 +588,11 @@
     def get_state(self):
         """See parent class."""
         # Initialize a set on empty observations.
-<<<<<<< HEAD
-        obs = np.array([0. for _ in range(3 * self.num_rl)])
-
-        for i, veh_id in enumerate(self.rl_ids):
-            # Add relative observation of each vehicle.
-            obs[3*i: 3*(i+1)] = [
-=======
-        obs = np.array([0. for _ in range(5 * self.obs_frames * self.num_rl)])
+        obs = np.array([0. for _ in range(3 * self.obs_frames * self.num_rl)])
 
         for i, veh_id in enumerate(self.rl_ids):
             # Add relative observation of each vehicle.
             obs_vehicle = [
->>>>>>> 35cacbb1
                 # ego speed
                 self.speeds[veh_id] / MAX_SPEED,
                 # lead speed
@@ -615,18 +607,10 @@
                 self._obs_history[veh_id] = \
                     self._obs_history[veh_id][-self.obs_frames:]
 
-<<<<<<< HEAD
-        # Concatenate the past n samples for a given time delta and return as
-        # the final observation.
-        obs_t = np.concatenate(self._obs_history[::-5])
-        obs = np.array([0. for _ in range(15 * self.num_rl)])
-        obs[:len(obs_t)] = obs_t
-=======
             # Concatenate the past n samples for a given time delta in the
             # output observations.
             obs_t = np.concatenate(self._obs_history[veh_id][::-1])
-            obs[5*self.obs_frames*i:5*self.obs_frames*i+len(obs_t)] = obs_t
->>>>>>> 35cacbb1
+            obs[3*self.obs_frames*i:3*self.obs_frames*i+len(obs_t)] = obs_t
 
         return obs
 
@@ -707,13 +691,8 @@
 
             # Concatenate the past n samples for a given time delta and return
             # as the final observation.
-<<<<<<< HEAD
-            obs_t = np.concatenate(self._obs_history[veh_id][::-5])
-            obs_vehicle = np.array([0. for _ in range(15)])
-=======
             obs_t = np.concatenate(self._obs_history[veh_id][::-1])
-            obs_vehicle = np.array([0. for _ in range(5 * self.obs_frames)])
->>>>>>> 35cacbb1
+            obs_vehicle = np.array([0. for _ in range(3 * self.obs_frames)])
             obs_vehicle[:len(obs_t)] = obs_t
 
             obs[veh_id] = obs_vehicle
