"""Script containing a non-flow variant of the ring road environment."""
import numpy as np
import csv
import time
import random
import json
import gym
from scipy.optimize import fsolve
from collections import defaultdict
from gym.spaces import Box

from hbaselines.envs.mixed_autonomy.envs.utils import get_rl_accel
from hbaselines.envs.mixed_autonomy.envs.utils import v_eq_function

# the length of the individual vehicles
VEHICLE_LENGTH = 5.0
# a normalizing term for the vehicle headways
MAX_HEADWAY = 20.0
# a normalizing term for the vehicle speeds
MAX_SPEED = 1.0


class RingEnv(gym.Env):
    """Non-flow variant of the ring road environment.

    Attributes
    ----------
    initial_state : str or None
        the initial state. Must be one of the following:
        * None: in this case, vehicles are evenly distributed
        * "random": in this case, vehicles are randomly placed with a minimum
          gap between vehicles specified by "min_gap"
        * str: A string that is not "random" is assumed to be a path to a json
          file specifying initial vehicle positions and speeds
    length : float
        the length of the ring at the current time step
    num_vehicles : int
        total number of vehicles in the network
    dt : float
        seconds per simulation step
    horizon : int
        the environment time horizon, in steps
    sims_per_step : int
        the number of simulation steps per environment step
    max_accel : float
        scaling factor for the AV accelerations, in m/s^2
    min_gap : float
        the minimum allowable gap by all vehicles. This is used during the
        failsafe computations.
    gen_emission : bool
        whether to generate the emission file
    rl_ids : array_like
        the indices of vehicles that are treated as automated, or RL, vehicles
    num_rl : int
        the number of automated, or RL, vehicles
    warmup_steps : int
        number of steps performed before the initialization of training during
        a rollout
    t : int
        number of simulation steps since the start of the current rollout
    positions : array_like
        positions of all vehicles in the network
    speeds : array_like
        speeds of all vehicles in the network
    headways : array_like
        bumper-to-bumper gaps of all vehicles in the network
    accelerations : array_like
        previous step accelerations by the individual vehicles
    v0 : float
        desirable velocity, in m/s
    T : float
        safe time headway, in s
    a : float
        max acceleration, in m/s2
    b : float
        comfortable deceleration, in m/s2
    delta : float
        acceleration exponent
    s0 : float
        linear jam distance, in m
    noise : float
        std dev of normal perturbation to the acceleration
    decel : float
        maximum desired deceleration
    delay : float
        delay in applying the action, in seconds. This is used by the failsafe
        computation.
    """

    def __init__(self,
                 length,
                 num_vehicles,
                 dt,
                 horizon,
                 sims_per_step,
                 max_accel=0.5,
                 min_gap=1.0,
                 gen_emission=False,
                 rl_ids=None,
                 warmup_steps=0,
                 initial_state=None):
        """Instantiate the environment class.

        Parameters
        ----------
        length : float or [float, float]
            the length of the ring if a float, and a range of [min, max] length
            values that are sampled from during the reset procedure
        num_vehicles : int
            total number of vehicles in the network
        dt : float
            seconds per simulation step
        horizon : int
            the environment time horizon, in steps
        sims_per_step : int
            the number of simulation steps per environment step
        max_accel : float
            scaling factor for the AV accelerations, in m/s^2
        min_gap : float
            the minimum allowable gap by all vehicles. This is used during the
            failsafe computations.
        gen_emission : bool
            whether to generate the emission file
        rl_ids : list of int or None
            the indices of vehicles that are treated as automated, or RL,
            vehicles
        warmup_steps : int
            number of steps performed before the initialization of training
            during a rollout
        initial_state : str or None
            the initial state. Must be one of the following:
            * None: in this case, vehicles are evenly distributed
            * "random": in this case, vehicles are randomly placed with a
              minimum gap between vehicles specified by "min_gap"
            * str: A string that is not "random" is assumed to be a path to a
              json file specifying initial vehicle positions and speeds
        """
        self._length = length

        # Load the initial state (if needed).
        if isinstance(initial_state, str) and initial_state != "random":
            with open(initial_state, "r") as fp:
                self.initial_state = json.load(fp)
            self._length = list(self.initial_state.keys())
        else:
            self.initial_state = initial_state

        self.length = self._set_length(self._length)
        self.num_vehicles = num_vehicles
        self.dt = dt
        self.horizon = horizon
        self.sims_per_step = sims_per_step
        self.max_accel = max_accel
        self.min_gap = min_gap
        self.gen_emission = gen_emission
        self.num_rl = len(rl_ids) if rl_ids is not None else 0
        self.rl_ids = np.asarray(rl_ids)
        self.warmup_steps = warmup_steps
        self._time_log = None
        self._v_eq = None
        self._mean_speeds = None
        self._mean_accels = None

        # simulation parameters
        self.t = 0
        self.positions, self.speeds = self._set_initial_state(
            length=self.length,
            num_vehicles=self.num_vehicles,
            initial_state=self.initial_state,
            min_gap=self.min_gap,
        )
        self.headways = self._compute_headway()
        self.accelerations = None
        self._emission_data = []

        # human-driver model parameters
        self.v0 = 30
        self.T = 1
        self.a = 1.3
        self.b = 2.0
        self.delta = 4
        self.s0 = 2
        self.noise = 0.0

        # failsafe parameters
        self.decel = 4.5
        self.delay = self.dt

    @staticmethod
    def _set_length(length):
        """Update the length of the ring road.

        Parameters
        ----------
        length : float or [float, float]
            the length of the ring if a float, and a range of [min, max] length
            values that are sampled from during the reset procedure

        Returns
        -------
        float
            the updated ring length
        """
        if isinstance(length, list):
            if len(length) == 2:
                # if the range for the length term was defined by the length
                # parameter
                length = random.randint(length[0], length[1])
            else:
                # if the lengths to choose from were defined the initial_states
                # parameter
                length = int(random.choice(length))

        return length

    @staticmethod
    def _set_initial_state(length, num_vehicles, initial_state, min_gap):
        """Choose an initial state for all vehicles in the network.

        Parameters
        ----------
        length : float
            the length of the ring road
        num_vehicles : int
            number of vehicles in the network
        initial_state : str or None or dict
            the initial state. See description in __init__.

        Returns
        -------
        array_like
            initial vehicle positions
        array_like
            initial vehicle speeds
        """
        if initial_state is None:
            # uniformly distributed vehicles
            pos = np.arange(0, length, length / num_vehicles)
            # no initial speed (0 m/s)
            vel = np.array([0. for _ in range(num_vehicles)])
        elif initial_state == "random":
            # Choose random number not including a minimum gap.
            pos = sorted(np.random.uniform(
                low=0,
                high=length - num_vehicles * (VEHICLE_LENGTH + min_gap),
                size=(num_vehicles,)))
            # Append to each position the min_gap value.
            pos += (VEHICLE_LENGTH + min_gap) * np.arange(num_vehicles)
            # no initial speed (0 m/s)
            vel = np.array([0. for _ in range(num_vehicles)])
        else:
            # Choose from the available initial states.
            pos_vel = random.choice(initial_state[str(length)])
            pos = np.array([pv[0] for pv in pos_vel])
            vel = np.array([pv[1] for pv in pos_vel])

        return pos, vel

    def _update_state(self, pos, vel, accel):
        """Update the positions and speeds of all vehicles.

        Parameters
        ----------
        pos : array_like
            positions of all vehicles in the network
        vel : array_like
            speeds of all vehicles in the network
        accel : array_like
            accelerations of all vehicles in the network

        Returns
        -------
        array_like
            the updated vehicle positions
        array_like
            the updated vehicle speeds
        """
        new_vel = vel + accel * self.dt
        new_pos = np.mod(
            pos + vel * self.dt + 0.5 * accel * self.dt ** 2, self.length)

        return new_pos, new_vel

    def _compute_headway(self):
        """Compute the current step headway for all vehicles."""
        # compute the individual headways
        headway = np.append(
            self.positions[1:] - self.positions[:-1] - VEHICLE_LENGTH,
            self.positions[0] - self.positions[-1] - VEHICLE_LENGTH)

        # dealing with wraparound
        headway[np.argmax(self.positions)] += self.length

        return headway

    def _get_accel(self, vel, h):
        """Compute the accelerations of individual vehicles.

        The acceleration values are dictated by the Intelligent Driver Model
        (IDM), which car-following parameters specified in __init__.

        Parameters
        ----------
        vel : array_like
            speeds of all vehicles in the network
        h : array_like
            bumper-to-bumper gaps of all vehicles in the network

        Returns
        -------
        array_like
            vehicle accelerations
        """
        lead_vel = np.append(vel[1:], vel[0])
        s_star = self.s0 + np.clip(
            vel * self.T + np.multiply(vel, vel - lead_vel) /
            (2 * np.sqrt(self.a * self.b)),
            a_min=0,
            a_max=np.inf,
        )

        accel = self.a * (
            1 - np.power(vel/self.v0, self.delta) - np.power(s_star/h, 2))
        noise = np.random.normal(0, self.noise, self.num_vehicles)

        accel_max = self._failsafe(np.arange(self.num_vehicles))
        accel_min = - vel / self.dt

        accel = np.clip(accel + noise, a_max=accel_max, a_min=accel_min)

        return accel

<<<<<<< HEAD
    def _get_rl_accel(self, accel, vel):
        """Compute the RL acceleration from the desired acceleration.

        We reduce the decelerations at smaller speeds to smooth of the effects.

        Parameters
        ----------
        accel : array_like or dict
            the RL actions
        vel : array_like
            the speed of the RL vehicles

        Returns
        -------
        array_like
            the updated acceleration values
        """
        # for multi-agent environments
        if isinstance(accel, dict):
            accel = [accel[key][0] for key in self.rl_ids]

        accel = np.array(accel) / 10.0

        # Redefine if below a speed threshold so that all actions result in
        # non-negative desired speeds.
        for i, veh_id in enumerate(self.rl_ids):
            ac_range = self.action_space.high[0] - self.action_space.low[0]
            speed = self.speeds[veh_id]
            if speed < 0.5 * ac_range * self.dt:
                accel[i] += 0.5 * ac_range - speed / self.dt

        accel_min = - vel / self.dt
        accel_max = self._failsafe(self.rl_ids)

        return np.clip(accel, a_max=accel_max, a_min=accel_min)

=======
>>>>>>> c1ac0514
    def _failsafe(self, veh_ids):
        """Compute the failsafe maximum acceleration.

        Parameters
        ----------
        veh_ids : array_like
            the IDs of vehicles whose failsafe actions should be computed

        Returns
        -------
        array_like
            maximum accelerations
        """
        lead_vel = self.speeds[(veh_ids + 1) % self.num_vehicles]
        h = self.headways[veh_ids]

        # how much we can reduce the speed in each time step
        speed_reduction = self.decel * self.dt
        # how many steps to get the speed to zero
        steps_to_zero = np.round(lead_vel / speed_reduction)
        brake_distance = self.dt * (
            np.multiply(steps_to_zero, lead_vel) -
            0.5 * speed_reduction * np.multiply(steps_to_zero, steps_to_zero+1)
        )
        brake_distance = h + brake_distance - self.min_gap

        indx_nonzero = brake_distance > 0
        brake_distance = brake_distance[indx_nonzero]

        v_safe = np.zeros(len(veh_ids))

        s = self.dt
        t = self.delay

        # h = the distance that would be covered if it were possible to
        # stop exactly after gap and decelerate with max_deaccel every
        # simulation step
        sqrt_quantity = np.sqrt(
            ((s * s)
             + (4.0 * ((s * (2.0 * brake_distance / speed_reduction - t))
                       + (t * t))))) * -0.5
        n = np.floor(.5 - ((t + sqrt_quantity) / s))
        h = 0.5 * n * (n-1) * speed_reduction * s + n * speed_reduction * t
        assert all(h <= brake_distance + 1e-6)
        # compute the additional speed that must be used during deceleration to
        # fix the discrepancy between g and h
        r = (brake_distance - h) / (n * s + t)
        x = n * speed_reduction + r
        assert all(x >= 0)

        v_safe[indx_nonzero] = x

        max_accel = (v_safe - self.speeds[veh_ids]) / self.dt

        return max_accel

    def get_state(self):
        """Compute the environment reward.

        This is defined by the child classes.
        """
        return []

    def compute_reward(self, action):
        """Compute the environment reward.

        This is defined by the child classes.
        """
        return 0

    def step(self, action):
        """Advance the simulation by one step."""
        collision = False
        done = False
        for _ in range(self.sims_per_step):
            self.t += 1

            # Compute the accelerations.
            self.accelerations = self._get_accel(self.speeds, self.headways)

            if self.rl_ids is not None and action is not None:
                # Compute the accelerations for RL vehicles.
                self.accelerations[self.rl_ids] = get_rl_accel(
                    accel=action,
                    vel=self.speeds[self.rl_ids],
                    max_accel=self.max_accel,
                    dt=self.dt,
                )

                # Clip by safe, non-negative bounds.
                accel_min = - self.speeds[self.rl_ids] / self.dt
                accel_max = self._failsafe(self.rl_ids)
                self.accelerations[self.rl_ids] = np.clip(
                    self.accelerations[self.rl_ids],
                    a_max=accel_max,
                    a_min=accel_min)

            # Update the speeds, positions, and headways.
            self.positions, self.speeds = self._update_state(
                pos=self.positions,
                vel=self.speeds,
                accel=self.accelerations,
            )
            self.headways = self._compute_headway()

            if self.gen_emission:
                data = {"t": self.t}
                data.update({
                    "pos_{}".format(i): self.positions[i]
                    for i in range(self.num_vehicles)
                })
                data.update({
                    "vel_{}".format(i): self.speeds[i]
                    for i in range(self.num_vehicles)
                })
                self._emission_data.append(data)

            # Determine whether the rollout is done.
            collision = any(self.headways < 0)
            done = (self.t >= (self.warmup_steps + self.horizon)
                    * self.sims_per_step) or collision

            if done:
                break

        if collision:
            print("Collision")

        info = {}
        if self.t > self.warmup_steps * self.sims_per_step:
            speed = np.mean(self.speeds)
            self._mean_speeds.append(speed)
            self._mean_accels.append(np.mean(np.abs(self.accelerations)))

            info.update({"v_eq": self._v_eq})
            info.update({"v_eq_frac": np.mean(self._mean_speeds) / self._v_eq})
            info.update({"v_eq_frac_final": speed / self._v_eq})
            info.update({"speed": np.mean(self._mean_speeds)})
            info.update({"abs_accel": np.mean(self._mean_accels)})

        obs = self.get_state()
        if isinstance(obs, dict):
            obs = {key: np.asarray(obs[key]) for key in obs.keys()}
        else:
            obs = np.asarray(self.get_state())

        reward = self.compute_reward(action if action is not None else [0])

        return obs, reward, done, info

    def reset(self):
        """See parent class.

        We update the ring length to match a new value within a given range.
        """
        self.length = self._set_length(self._length)

        # solve for the velocity upper bound of the ring
        v_guess = 4
        self._v_eq = fsolve(v_eq_function, np.array(v_guess),
                            args=(self.num_vehicles, self.length))[0]
        self._mean_speeds = []
        self._mean_accels = []

        print('\n-----------------------')
        print('ring length:', self.length)
        print('v_eq:', self._v_eq)
        print('-----------------------')

        if self._time_log is None:
            self._time_log = time.time()
        else:
            print("Runtime: {}".format(time.time() - self._time_log))
            self._time_log = time.time()

        if len(self._emission_data) > 0:
            # Save the data to a csv.
            with open('people.csv', 'w', newline='') as output_file:
                fc = csv.DictWriter(
                    output_file, fieldnames=self._emission_data[0].keys())
                fc.writeheader()
                fc.writerows(self._emission_data)

            # Empty the dictionary.
            self._emission_data = []

        self.t = 0
        self.positions, self.speeds = self._set_initial_state(
            length=self.length,
            num_vehicles=self.num_vehicles,
            initial_state=self.initial_state,
            min_gap=self.min_gap,
        )
        self.headways = self._compute_headway()

        if self.gen_emission:
            data = {"t": self.t}
            data.update({
                "pos_{}".format(i): self.positions[i]
                for i in range(self.num_vehicles)
            })
            data.update({
                "vel_{}".format(i): self.speeds[i]
                for i in range(self.num_vehicles)
            })
            self._emission_data.append(data)

        for _ in range(self.warmup_steps):
            self.step(action=None)

        return self.get_state()

    def render(self, mode='human'):
        """See parent class."""
        pass


class RingSingleAgentEnv(RingEnv):
    """Single agent variant of the ring environment."""

    def __init__(self,
                 length,
                 num_vehicles,
                 dt,
                 horizon,
                 sims_per_step,
                 min_gap=1.0,
                 gen_emission=False,
                 rl_ids=None,
                 warmup_steps=0,
                 initial_state=None):
        """Instantiate the environment class.

        Parameters
        ----------
        length : float or [float, float]
            the length of the ring if a float, and a range of [min, max] length
            values that are sampled from during the reset procedure
        num_vehicles : int
            total number of vehicles in the network
        dt : float
            seconds per simulation step
        horizon : int
            the environment time horizon, in steps
        sims_per_step : int
            the number of simulation steps per environment step
        min_gap : float
            the minimum allowable gap by all vehicles. This is used during the
            failsafe computations.
        gen_emission : bool
            whether to generate the emission file
        rl_ids : list of int or None
            the indices of vehicles that are treated as automated, or RL,
            vehicles
        warmup_steps : int
            number of steps performed before the initialization of training
            during a rollout
        initial_state : str or None
            the initial state. Must be one of the following:
            * None: in this case, vehicles are evenly distributed
            * "random": in this case, vehicles are randomly placed with a
              minimum gap between vehicles specified by "min_gap"
            * str: A string that is not "random" is assumed to be a path to a
              json file specifying initial vehicle positions and speeds
        """
        super(RingSingleAgentEnv, self).__init__(
            length=length,
            num_vehicles=num_vehicles,
            dt=dt,
            horizon=horizon,
            sims_per_step=sims_per_step,
            min_gap=min_gap,
            gen_emission=gen_emission,
            rl_ids=rl_ids,
            warmup_steps=warmup_steps,
            initial_state=initial_state,
        )

        # observations from previous time steps
        self._obs_history = []

    @property
    def action_space(self):
        """See class definition."""
        return Box(
            low=-1.0,
            high=1.0,
            shape=(self.num_rl,),
            dtype=np.float32)

    @property
    def observation_space(self):
        """See class definition."""
        return Box(
            low=-float('inf'),
            high=float('inf'),
            shape=(15 * self.num_rl,),
            dtype=np.float32)

    def get_state(self):
        """See parent class."""
        # Initialize a set on empty observations.
        obs = np.array([0. for _ in range(3 * self.num_rl)])

        for i, veh_id in enumerate(self.rl_ids):
            # Add relative observation of each vehicle.
            obs[3*i: 3*(i+1)] = [
                # ego speed
                self.speeds[veh_id] / MAX_SPEED,
                # lead speed
                self.speeds[(veh_id + 1) % self.num_vehicles] / MAX_SPEED,
                # lead gap
                min(self.headways[veh_id] / MAX_HEADWAY, 5.0),
            ]

        # Add the observation to the observation history to the
        self._obs_history.append(obs)
        if len(self._obs_history) > 25:
            self._obs_history = self._obs_history[-25:]

        # Concatenate the past n samples for a given time delta and return as
        # the final observation.
        obs_t = np.concatenate(self._obs_history[::-5])
        obs = np.array([0. for _ in range(15 * self.num_rl)])
        obs[:len(obs_t)] = obs_t

        return obs

    def compute_reward(self, action):
        """See parent class."""
        reward_scale = 0.1
        reward = reward_scale * np.mean(self.speeds) ** 2

        return reward

    def reset(self):
        """See parent class."""
        obs = super(RingSingleAgentEnv, self).reset()

        # observations from previous time steps
        self._obs_history = []

        return obs


class RingMultiAgentEnv(RingEnv):
    """Multi-agent variant of the ring environment."""

    def __init__(self,
                 length,
                 num_vehicles,
                 dt,
                 horizon,
                 sims_per_step,
                 min_gap=1.0,
                 gen_emission=False,
                 rl_ids=None,
                 warmup_steps=0,
                 initial_state=None):
        """Instantiate the environment class.

        Parameters
        ----------
        length : float or [float, float]
            the length of the ring if a float, and a range of [min, max] length
            values that are sampled from during the reset procedure
        num_vehicles : int
            total number of vehicles in the network
        dt : float
            seconds per simulation step
        horizon : int
            the environment time horizon, in steps
        sims_per_step : int
            the number of simulation steps per environment step
        min_gap : float
            the minimum allowable gap by all vehicles. This is used during the
            failsafe computations.
        gen_emission : bool
            whether to generate the emission file
        rl_ids : list of int or None
            the indices of vehicles that are treated as automated, or RL,
            vehicles
        warmup_steps : int
            number of steps performed before the initialization of training
            during a rollout
        initial_state : str or None
            the initial state. Must be one of the following:
            * None: in this case, vehicles are evenly distributed
            * "random": in this case, vehicles are randomly placed with a
              minimum gap between vehicles specified by "min_gap"
            * str: A string that is not "random" is assumed to be a path to a
              json file specifying initial vehicle positions and speeds
        """
        super(RingMultiAgentEnv, self).__init__(
            length=length,
            num_vehicles=num_vehicles,
            dt=dt,
            horizon=horizon,
            sims_per_step=sims_per_step,
            min_gap=min_gap,
            gen_emission=gen_emission,
            rl_ids=rl_ids,
            warmup_steps=warmup_steps,
            initial_state=initial_state,
        )

        # observations from previous time steps
        self._obs_history = defaultdict(list)

    @property
    def action_space(self):
        """See class definition."""
        return Box(
            low=-1.,
            high=1.,
            shape=(1,),
            dtype=np.float32)

    @property
    def observation_space(self):
        """See class definition."""
        return Box(
            low=-float('inf'),
            high=float('inf'),
            shape=(15,),
            dtype=np.float32)

    def step(self, action):
        """See parent class.

        The done mask is replaced with a dictionary to match other multi-agent
        environments.
        """
        obs, rew, done, info = super(RingMultiAgentEnv, self).step(action)
        done = {"__all__": done}

        return obs, rew, done, info

    def get_state(self):
        """See parent class."""
        obs = {}
        for veh_id in self.rl_ids:
            obs_vehicle = [
                # ego speed
                self.speeds[veh_id] / MAX_SPEED,
                # lead speed
                self.speeds[(veh_id + 1) % self.num_vehicles] / MAX_SPEED,
                # lead gap
                min(self.headways[veh_id] / MAX_HEADWAY, 5.0),
            ]

            # Add the observation to the observation history to the
            self._obs_history[veh_id].append(obs_vehicle)
            if len(self._obs_history[veh_id]) > 25:
                self._obs_history[veh_id] = self._obs_history[veh_id][-25:]

            # Concatenate the past n samples for a given time delta and return
            # as the final observation.
            obs_t = np.concatenate(self._obs_history[veh_id][::-5])
            obs_vehicle = np.array([0. for _ in range(15)])
            obs_vehicle[:len(obs_t)] = obs_t

            obs[veh_id] = obs_vehicle

        return obs

    def compute_reward(self, action):
        """See parent class."""
        reward_scale = 0.1
        reward = {
            key: reward_scale * np.mean(self.speeds) ** 2
            for key in self.rl_ids
        }

        return reward

    def reset(self):
        """See parent class."""
        obs = super(RingMultiAgentEnv, self).reset()

        # observations from previous time steps
        self._obs_history = defaultdict(list)

        return obs


if __name__ == "__main__":
    for scale in range(1, 11):
        res = defaultdict(list)
        for ring_length in range(scale * 220, scale * 271, scale * 1):
            print(ring_length)
            for ix in range(10):
                print(ix)
                env = RingEnv(
                    length=ring_length,
                    num_vehicles=scale * 22,
                    dt=0.2,
                    horizon=1500,
                    gen_emission=False,
                    rl_ids=None,
                    warmup_steps=500,
                    initial_state="random",
                    sims_per_step=1,
                )

                _ = env.reset()
                xy = zip(env.positions, env.speeds)
                res[ring_length].append(sorted(xy))
            with open("ring-v{}.json".format(scale - 1), "w") as out_fp:
                json.dump(res, out_fp)<|MERGE_RESOLUTION|>--- conflicted
+++ resolved
@@ -330,45 +330,6 @@
 
         return accel
 
-<<<<<<< HEAD
-    def _get_rl_accel(self, accel, vel):
-        """Compute the RL acceleration from the desired acceleration.
-
-        We reduce the decelerations at smaller speeds to smooth of the effects.
-
-        Parameters
-        ----------
-        accel : array_like or dict
-            the RL actions
-        vel : array_like
-            the speed of the RL vehicles
-
-        Returns
-        -------
-        array_like
-            the updated acceleration values
-        """
-        # for multi-agent environments
-        if isinstance(accel, dict):
-            accel = [accel[key][0] for key in self.rl_ids]
-
-        accel = np.array(accel) / 10.0
-
-        # Redefine if below a speed threshold so that all actions result in
-        # non-negative desired speeds.
-        for i, veh_id in enumerate(self.rl_ids):
-            ac_range = self.action_space.high[0] - self.action_space.low[0]
-            speed = self.speeds[veh_id]
-            if speed < 0.5 * ac_range * self.dt:
-                accel[i] += 0.5 * ac_range - speed / self.dt
-
-        accel_min = - vel / self.dt
-        accel_max = self._failsafe(self.rl_ids)
-
-        return np.clip(accel, a_max=accel_max, a_min=accel_min)
-
-=======
->>>>>>> c1ac0514
     def _failsafe(self, veh_ids):
         """Compute the failsafe maximum acceleration.
 
