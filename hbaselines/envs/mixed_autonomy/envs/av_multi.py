"""Environment for training automated vehicles in a mixed-autonomy setting."""
import collections
import numpy as np
import random
import os
from gym.spaces import Box
from copy import deepcopy
from collections import defaultdict
from csv import DictReader
from scipy.optimize import fsolve

from flow.envs.multiagent import MultiEnv
from flow.core.params import InFlows
from flow.controllers import FollowerStopper
from flow.networks import I210SubNetwork

from hbaselines.envs.mixed_autonomy.envs.utils import get_rl_accel
from hbaselines.envs.mixed_autonomy.envs.utils import get_relative_obs
from hbaselines.envs.mixed_autonomy.envs.utils import update_rl_veh
from hbaselines.envs.mixed_autonomy.envs.utils import get_lane
from hbaselines.envs.mixed_autonomy.envs.utils import v_eq_function


BASE_ENV_PARAMS = dict(
    # scaling factor for the AV accelerations, in m/s^2
    max_accel=1,
    # whether to use the follower-stopper controller for the AVs
    use_follower_stopper=False,
    # whether to include a stopping penalty
    stopping_penalty=False,
    # whether to include a regularizing penalty for accelerations by the AVs
    acceleration_penalty=False,
)

CLOSED_ENV_PARAMS = BASE_ENV_PARAMS.copy()
CLOSED_ENV_PARAMS.update(dict(
    # range for the lengths allowed in the network. If set to None, the ring
    # length is not modified from its initial value.
    ring_length=[220, 270],
))

OPEN_ENV_PARAMS = BASE_ENV_PARAMS.copy()
OPEN_ENV_PARAMS.update(dict(
    # range for the inflows allowed in the network. If set to None, the inflows
    # are not modified from their initial value.
    inflows=[1000, 2000],
    # path to the initialized vehicle states. Cannot be set in addition to the
    # `inflows` term. This feature defines its own inflows.
    warmup_path=None,
    # the AV penetration rate, defining the portion of inflow vehicles that
    # will be automated. If "inflows" is set to None, this is irrelevant.
    rl_penetration=0.1,
    # maximum number of controllable vehicles in the network
    num_rl=5,
    # the interval (in meters) in which automated vehicles are controlled. If
    # set to None, the entire region is controllable.
    control_range=[500, 2500],
))


class AVMultiAgentEnv(MultiEnv):
    """Environment for training automated vehicles in a mixed-autonomy setting.

    Required from env_params:

    * max_accel: scaling factor for the AV accelerations, in m/s^2
    * use_follower_stopper: whether to use the follower-stopper controller for
      the AVs
    * stopping_penalty: whether to include a stopping penalty
    * acceleration_penalty: whether to include a regularizing penalty for
      accelerations by the AVs

    States
        The observation consists of the speeds and bumper-to-bumper headways of
        the vehicles immediately preceding and following autonomous vehicle, as
        well as the ego speed of the autonomous vehicles.

    Actions
        The action space consists of a bounded acceleration for each autonomous
        vehicle. In order to ensure safety, these actions are bounded by
        failsafes provided by the simulator at every time step.

    Rewards
        The reward provided by the environment is equal to the negative vector
        normal of the distance between the speed of all vehicles in the network
        and a desired speed, and is offset by largest possible negative term to
        ensure non-negativity if environments terminate prematurely. This
        reward may only include two penalties:

        * acceleration_penalty: If set to True in env_params, the negative of
          the sum of squares of the accelerations by the AVs is added to the
          reward.
        * stopping_penalty: If set to True in env_params, a penalty of -5 is
          added to the reward for every RL vehicle that is not moving.

    Termination
        A rollout is terminated if the time horizon is reached or if two
        vehicles collide into one another.

    Attributes
    ----------
    leader : list of str
        the names of the vehicles leading the RL vehicles at any given step.
        Used for visualization.
    num_rl : int
        a fixed term to represent the number of RL vehicles in the network. In
        closed networks, this is the original number of RL vehicles. Otherwise,
        this value is passed via env_params.
    """

    def __init__(self, env_params, sim_params, network, simulator='traci'):
        """See parent class."""
        for p in BASE_ENV_PARAMS.keys():
            if p not in env_params.additional_params:
                raise KeyError('Env parameter "{}" not supplied'.format(p))

        super(AVMultiAgentEnv, self).__init__(
            env_params=env_params,
            sim_params=sim_params,
            network=network,
            simulator=simulator,
        )

        # observations from previous time steps
        self._obs_history = defaultdict(list)

        # this is stored to be reused during the reset procedure
        self._network_cls = network.__class__
        self._network_name = deepcopy(network.orig_name)
        self._network_net_params = deepcopy(network.net_params)
        self._network_initial_config = deepcopy(network.initial_config)
        self._network_traffic_lights = deepcopy(network.traffic_lights)
        self._network_vehicles = deepcopy(network.vehicles)

        # used for visualization: the vehicles behind and after RL vehicles
        # (ie the observed vehicles) will have a different color
        self.leader = []

        self.num_rl = deepcopy(self.initial_vehicles.num_rl_vehicles)
        self._mean_speeds = []
        self._std_speeds = []

        # dynamics controller for controlled RL vehicles. Only relevant if
        # "use_follower_stopper" is set to True.
        human_type = "human" if "human" in self.k.vehicle.type_parameters \
            else "human_0"
        self._av_controller = FollowerStopper(
            veh_id="av",
            v_des=30,
            max_accel=1,
            display_warnings=False,
            fail_safe=['obey_speed_limit', 'safe_velocity', 'feasible_accel'],
            car_following_params=self.k.vehicle.type_parameters[human_type][
                "car_following_params"],
        )

    def rl_ids(self):
        """Return the IDs of the currently observed and controlled RL vehicles.

        This is static in closed networks and dynamic in open networks.
        """
        return self.k.vehicle.get_rl_ids()

    @property
    def action_space(self):
        """See class definition."""
        if self.env_params.additional_params["use_follower_stopper"]:
            return Box(
                low=0,
                high=15,
                shape=(1,),
                dtype=np.float32)
        else:
            return Box(
                low=-1,
                high=1,
                shape=(1,),
                dtype=np.float32)

    @property
    def observation_space(self):
        """See class definition."""
        return Box(
            low=-float('inf'),
            high=float('inf'),
            shape=(25,),
            dtype=np.float32)

    def _apply_rl_actions(self, rl_actions):
        """See class definition."""
        if self.env_params.additional_params["use_follower_stopper"]:
            for veh_id in rl_actions.keys():
                self._av_controller.veh_id = veh_id
                self._av_controller.v_des = rl_actions[veh_id][0]
                acceleration = self._av_controller.get_action(self)

                # Apply the action via the simulator.
                self.k.vehicle.apply_acceleration(veh_id, acceleration)
        else:
            rl_ids = list(rl_actions.keys())

            acceleration = get_rl_accel(
                accel=[deepcopy(rl_actions[veh_id][0]) for veh_id in rl_ids],
                vel=self.k.vehicle.get_speed(rl_ids),
                max_accel=self.env_params.additional_params["max_accel"],
                dt=self.sim_step,
            )

            # Run the action through the controller, to include failsafe
            # actions.
            for i, veh_id in enumerate(rl_ids):
                acceleration[i] = self.k.vehicle.get_acc_controller(
                    veh_id).get_action(self, acceleration=acceleration[i])

            # Apply the action via the simulator.
            self.k.vehicle.apply_acceleration(
                acc=acceleration, veh_ids=list(rl_actions.keys()))

    def compute_reward(self, rl_actions, **kwargs):
        """See class definition."""
        # In case no vehicles were available in the current step, pass an empty
        # reward dict.
        if rl_actions is None:
            return {}

        # Compute the reward.
        return {
            rl_id: self._compute_reward_util(
                rl_actions=rl_actions[rl_id],
                veh_ids=self.k.vehicle.get_ids(),
                rl_ids=[rl_id],
                **kwargs
            )
            for rl_id in rl_actions.keys()
        }

    def _compute_reward_util(self, rl_actions, veh_ids, rl_ids, **kwargs):
        """Compute the reward over a specific list of vehicles.

        Parameters
        ----------
        rl_actions : array_like
            the actions performed by the automated vehicles
        veh_ids : list of str
            the vehicle IDs to compute the network-level rewards over
        rl_ids : list of str
            the vehicle IDs to compute the AV-level penalties over

        Returns
        -------
        float
            the computed reward
        """
        if self.env_params.evaluate or rl_actions is None:
            reward = np.mean(self.k.vehicle.get_speed(veh_ids))
        else:
            params = self.env_params.additional_params
            stopping_penalty = params["stopping_penalty"]
            acceleration_penalty = params["acceleration_penalty"]

            num_vehicles = len(veh_ids)
            vel = np.array(self.k.vehicle.get_speed(rl_ids))
            if any(vel < -100) or kwargs["fail"] or num_vehicles == 0:
                # in case of collisions or an empty network
                reward = 0
            else:
                # =========================================================== #
                # Reward high system-level average speeds.                    #
                # =========================================================== #

<<<<<<< HEAD
                reward_scale = 0.025
                reward += reward_scale * np.mean(vel) ** 2
=======
                reward_scale = 0.1
                reward = reward_scale * np.mean(vel) ** 2
>>>>>>> 8e60d582

                # =========================================================== #
                # Penalize stopped RL vehicles.                               #
                # =========================================================== #

                if stopping_penalty:
                    for veh_id in rl_ids:
                        if self.k.vehicle.get_speed(veh_id) <= 1:
                            reward -= 5

                # =========================================================== #
                # Penalize the sum of squares of the AV accelerations.        #
                # =========================================================== #

                if acceleration_penalty:
                    accel = [self.k.vehicle.get_accel(veh_id, True, True) or 0
                             for veh_id in rl_ids]
                    reward -= sum(np.square(accel))

        return reward

    def get_state(self):
        """See class definition."""
        obs = {}
        self.leader = []

        # Remove observations from vehicles that have left the network.
        for key in list(self._obs_history.keys()):
            if key not in self.rl_ids():
                del self._obs_history[key]

        for i, veh_id in enumerate(self.rl_ids()):
            # Compute the relative observation of each vehicle.
            obs_vehicle, leader = get_relative_obs(self, veh_id)
            obs_vehicle = np.asarray(obs_vehicle)

            # Append to the leader lists.
            if leader not in ["", None]:
                self.leader.append(leader)

            # Add the observation to the observation history to the
            self._obs_history[veh_id].append(obs_vehicle)
            if len(self._obs_history[veh_id]) > 25:
                self._obs_history[veh_id] = self._obs_history[veh_id][-25:]

            # Concatenate the past n samples for a given time delta and return
            # as the final observation.
            obs_t = np.concatenate(self._obs_history[veh_id][::-5])
            obs_vehicle = np.array([0. for _ in range(25)])
            obs_vehicle[:len(obs_t)] = obs_t

            obs[veh_id] = np.copy(obs_vehicle)

        return obs

    def additional_command(self):
        """See parent class.

        Define which vehicles are observed for visualization purposes.
        """
        # specify observed vehicles
        for veh_id in self.leader:
            self.k.vehicle.set_observed(veh_id)

    def step(self, rl_actions):
        """See parent class."""
        obs, rew, done, _ = super(AVMultiAgentEnv, self).step(rl_actions)
        info = {}

        if self.time_counter > \
                self.env_params.warmup_steps * self.env_params.sims_per_step:
            vel = self.k.vehicle.get_speed(self.k.vehicle.get_ids(), error=0)
            self._mean_speeds.append(np.mean(vel))
            self._std_speeds.append(np.std(vel))

            info.update({"speed_mean": np.mean(self._mean_speeds)})
            info.update({"speed_std": np.mean(self._std_speeds)})

        return obs, rew, done, info

    def reset(self, new_inflow_rate=None):
        """See parent class.

        In addition, a few variables that are specific to this class are
        emptied before they are used by the new rollout.
        """
        self._mean_speeds = []
        self._std_speeds = []
        self.leader = []
        return super().reset(new_inflow_rate)


class AVClosedMultiAgentEnv(AVMultiAgentEnv):
    """Closed network variant of AVMultiAgentEnv.

    This environment is suitable for training policies on a ring road.

    We attempt to train a control policy in this setting that is robust to
    changes in density by altering the number of human-driven vehicles within
    the network. The number of automated vehicles, however, are kept constant
    in order to maintain a fixed state/action space. It it worth noting that
    this leads to varying AV penetration rates across simulations.

    Moreover, we ensure that vehicles in the observation/action are sorted by
    their initial position in the network to account for any noise brought
    about by positioning of vehicles after shuffling.

    Required from env_params:

    * max_accel: scaling factor for the AV accelerations, in m/s^2
    * use_follower_stopper: whether to use the follower-stopper controller for
      the AVs
    * stopping_penalty: whether to include a stopping penalty
    * acceleration_penalty: whether to include a regularizing penalty for
      accelerations by the AVs
    * ring_length: range for the lengths allowed in the network. If set to
      None, the ring length is not modified from its initial value.
    """

    def __init__(self, env_params, sim_params, network, simulator='traci'):
        """See parent class."""
        for p in CLOSED_ENV_PARAMS.keys():
            if p not in env_params.additional_params:
                raise KeyError('Env parameter "{}" not supplied'.format(p))

        super(AVClosedMultiAgentEnv, self).__init__(
            env_params=env_params,
            sim_params=sim_params,
            network=network,
            simulator=simulator,
        )

        # solve for the free flow velocity of the ring
        v_guess = 4
        self._v_eq = fsolve(
            v_eq_function, np.array(v_guess),
            args=(len(self.initial_ids), self.k.network.length()))[0]

        # for storing the distance from the free-flow-speed for a given rollout
        self._percent_v_eq = []

    def step(self, rl_actions):
        """See parent class."""
        obs, rew, done, info = super(AVClosedMultiAgentEnv, self).step(
            rl_actions)

        if self.time_counter > \
                self.env_params.warmup_steps * self.env_params.sims_per_step:
            speed = np.mean(self.k.vehicle.get_speed(self.k.vehicle.get_ids()))
            info.update({"v_eq": self._v_eq})
            info.update({"v_eq_frac": speed / self._v_eq})

        return obs, rew, done, info

    def reset(self, new_inflow_rate=None):
        """See class definition."""
        self._percent_v_eq = []

        params = self.env_params.additional_params
        if params["ring_length"] is not None:
            # Make sure restart instance is set to True when resetting.
            self.sim_params.restart_instance = True

            # Choose the network length randomly.
            length = random.randint(
                params['ring_length'][0], params['ring_length'][1])

            # Add the ring length to NetParams.
            new_net_params = deepcopy(self._network_net_params)
            new_net_params.additional_params["length"] = length

            # Update the network.
            self.network = self._network_cls(
                self._network_name,
                net_params=new_net_params,
                vehicles=self._network_vehicles,
                initial_config=self._network_initial_config,
                traffic_lights=self._network_traffic_lights,
            )
            self.net_params = new_net_params

            # solve for the velocity upper bound of the ring
            v_guess = 4
            self._v_eq = fsolve(v_eq_function, np.array(v_guess),
                                args=(len(self.initial_ids), length))[0]

            print('\n-----------------------')
            print('ring length:', self.net_params.additional_params['length'])
            print('v_eq:', self._v_eq)
            print('-----------------------')

        # Perform the reset operation.
        obs = super(AVClosedMultiAgentEnv, self).reset()

        return obs


class AVOpenMultiAgentEnv(AVMultiAgentEnv):
    """Open network variant of AVMultiAgentEnv.

    In this environment, every vehicle is treated as a separate agent. This
    environment is suitable for training policies on a merge or highway
    network.

    We attempt to train a control policy in this setting that is robust to
    changes in density by altering the inflow rate of vehicles within the
    network. This is made to proportionally increase the inflow rate of both
    the human-driven and automated (or RL) vehicles in the network to maintain
    a fixed RL penetration rate.

    Moreover, in order to account for variability in the number of automated
    vehicles during training, we include a "num_rl" term and perform the
    following operations to the states and actions:

    * States: In order to maintain a fixed observation size in open networks,
      when the number of AVs in the network is less than "num_rl", the extra
      entries are filled in with zeros. Conversely, if the number of autonomous
      vehicles is greater than "num_rl", the observations from the additional
      vehicles are not included in the state space.
    * Actions: In order to account for variability in the number of autonomous
      vehicles in open networks, if n_AV < "num_rl" the additional actions
      provided by the agent are not assigned to any vehicle. Moreover, if
      n_AV > "num_rl", the additional vehicles are not provided with actions
      from the learning agent, and instead act as human-driven vehicles as
      well.

    Required from env_params:

    * max_accel: scaling factor for the AV accelerations, in m/s^2
    * use_follower_stopper: whether to use the follower-stopper controller for
      the AVs
    * stopping_penalty: whether to include a stopping penalty
    * acceleration_penalty: whether to include a regularizing penalty for
      accelerations by the AVs
    * inflows: range for the inflows allowed in the network. If set to None,
      the inflows are not modified from their initial value.
    * warmup_path: path to the initialized vehicle states. Cannot be set in
      addition to the `inflows` term. This feature defines its own inflows.
    * rl_penetration: the AV penetration rate, defining the portion of inflow
      vehicles that will be automated. If "inflows" is set to None, this is
      irrelevant.
    * num_rl: maximum number of controllable vehicles in the network
    """

    def __init__(self, env_params, sim_params, network, simulator='traci'):
        """See parent class."""
        for p in OPEN_ENV_PARAMS.keys():
            if p not in env_params.additional_params:
                raise KeyError('Env parameter "{}" not supplied'.format(p))

        super(AVOpenMultiAgentEnv, self).__init__(
            env_params=env_params,
            sim_params=sim_params,
            network=network,
            simulator=simulator,
        )

        # Get the paths to all the initial state xml files
        warmup_path = env_params.additional_params["warmup_path"]
        if warmup_path is not None:
            self.warmup_paths = [
                f for f in os.listdir(warmup_path) if f.endswith(".xml")
            ]
            self.warmup_description = defaultdict(list)
            for record in DictReader(
                    open(os.path.join(warmup_path, 'description.csv'))):
                for key, val in record.items():  # or iteritems in Python 2
                    self.warmup_description[key].append(float(val))
        else:
            self.warmup_paths = None
            self.warmup_description = None

        # maximum number of controlled vehicles
        self.num_rl = env_params.additional_params["num_rl"]

        # queue of rl vehicles waiting to be controlled
        self.rl_queue = collections.deque()

        # names of the rl vehicles controlled at any step
        self.rl_veh = []

        # names of the rl vehicles past the control range
        self.removed_veh = []

        # control range, updated to be entire network if not specified
        self._control_range = \
            self.env_params.additional_params["control_range"] or \
            [0, self.k.network.length()]

        # dynamics controller for uncontrolled RL vehicles (mimics humans)
        controller = self.k.vehicle.type_parameters["human"][
            "acceleration_controller"]
        self._rl_controller = controller[0](
            veh_id="rl",
            car_following_params=self.k.vehicle.type_parameters["human"][
                "car_following_params"],
            **controller[1]
        )

        if isinstance(network, I210SubNetwork):
            # the name of the final edge, whose speed limit may be updated
            self._final_edge = "119257908#3"
            # maximum number of lanes to add vehicles across
            self._num_lanes = 5
        else:
            # the name of the final edge, whose speed limit may be updated
            self._final_edge = "highway_end"
            # maximum number of lanes to add vehicles across
            self._num_lanes = 1

    def rl_ids(self):
        """See parent class."""
        return self.rl_veh

    def compute_reward(self, rl_actions, **kwargs):
        """See class definition."""
        # In case no vehicles were available in the current step, pass an empty
        # reward dict.
        if rl_actions is None:
            return {}

        # Collect the names of the vehicles within the control range.
        control_min = self._control_range[0]
        control_max = self._control_range[1]
        veh_ids = [
            veh_id for veh_id in self.k.vehicle.get_ids() if
            control_min <= self.k.vehicle.get_x_by_id(veh_id) <= control_max
        ]

        # Compute the reward. Penalties are only assigned for the actions of
        # the unique vehicle.
        reward = {
            rl_id: self._compute_reward_util(
                rl_actions=rl_actions[rl_id],
                veh_ids=veh_ids,
                rl_ids=[rl_id],
                **kwargs
            )
            for rl_id in rl_actions.keys()
        }

        # A separate (shared) reward is passed to every agent.
        return reward

    def additional_command(self):
        """See parent class.

        This method performs to auxiliary tasks:

        * Define which vehicles are observed for visualization purposes.
        * Maintains the "rl_veh" and "rl_queue" variables to ensure the RL
          vehicles that are represented in the state space does not change
          until one of the vehicles in the state space leaves the network.
          Then, the next vehicle in the queue is added to the state space and
          provided with actions from the policy.
        """
        super(AVOpenMultiAgentEnv, self).additional_command()

        # Update the RL lists.
        self.rl_queue, self.rl_veh, self.removed_veh = update_rl_veh(
            self,
            rl_queue=self.rl_queue,
            rl_veh=self.rl_veh,
            removed_veh=self.removed_veh,
            control_range=self._control_range,
            num_rl=self.num_rl,
            rl_ids=reversed(sorted(
                self.k.vehicle.get_rl_ids(), key=self.k.vehicle.get_x_by_id)),
        )

        # Specify actions for the uncontrolled RL vehicles based on human-
        # driven dynamics.
        for veh_id in list(
                set(self.k.vehicle.get_rl_ids()) - set(self.rl_veh)):
            self._rl_controller.veh_id = veh_id
            acceleration = self._rl_controller.get_action(self)
            self.k.vehicle.apply_acceleration(veh_id, acceleration)

    def step(self, rl_actions):
        """See parent class."""
        obs, rew, done, info = super(AVOpenMultiAgentEnv, self).step(
            rl_actions)

        if self.time_counter > \
                self.env_params.warmup_steps * self.env_params.sims_per_step:
            # Update the most recent mean speed term to match the speed of the
            # control range.
            kv = self.k.vehicle
            control_range = self._control_range
            veh_ids = [
                veh_id for veh_id in kv.get_ids()
                if control_range[0] < kv.get_x_by_id(veh_id) < control_range[1]
            ]
            self._mean_speeds[-1] = np.mean(kv.get_speed(veh_ids, error=0))
            self._std_speeds[-1] = np.std(kv.get_speed(veh_ids, error=0))

            info.update({"speed_mean": np.mean(self._mean_speeds)})
            info.update({"speed_std": np.mean(self._std_speeds)})

        return obs, rew, done, info

    def reset(self, new_inflow_rate=None):
        """See class definition."""
        end_speed = None
        params = self.env_params.additional_params
        if params["inflows"] is not None or params["warmup_path"] is not None:
            # Make sure restart instance is set to True when resetting.
            self.sim_params.restart_instance = True

            if self.warmup_paths is not None:
                # Choose a random available xml file.
                xml_file = random.sample(self.warmup_paths, 1)[0]
                xml_num = int(xml_file.split(".")[0])

                # Update the choice of initial conditions.
                self.sim_params.load_state = os.path.join(
                    params["warmup_path"], xml_file)

                # Assign the inflow rate to match the xml number.
                inflow_rate = self.warmup_description["inflow"][xml_num]
                end_speed = self.warmup_description["end_speed"][xml_num]
                print("inflow: {}, end_speed: {}".format(
                    inflow_rate, end_speed))
            else:
                # New inflow rate for human and automated vehicles, randomly
                # assigned based on the inflows variable
                inflow_range = self.env_params.additional_params["inflows"]
                inflow_low = inflow_range[0]
                inflow_high = inflow_range[1]
                inflow_rate = random.randint(inflow_low, inflow_high)

            # Create a new inflow object.
            new_inflow = InFlows()

            for inflow_i in self._network_net_params.inflows.get():
                veh_type = inflow_i["vtype"]
                edge = inflow_i["edge"]
                depart_lane = inflow_i["departLane"]
                depart_speed = inflow_i["departSpeed"]

                # Get the inflow rate of the lane/edge based on whether the
                # vehicle types are human-driven or automated.
                penetration = params["rl_penetration"]
                if veh_type == "human":
                    vehs_per_hour = inflow_rate * (1 - penetration)
                else:
                    vehs_per_hour = inflow_rate * penetration

                new_inflow.add(
                    veh_type=veh_type,
                    edge=edge,
                    vehs_per_hour=vehs_per_hour,
                    depart_lane=depart_lane,
                    depart_speed=depart_speed,
                )

            # Add the new inflows to NetParams.
            new_net_params = deepcopy(self._network_net_params)
            new_net_params.inflows = new_inflow

            # Update the network.
            self.network = self._network_cls(
                self._network_name,
                net_params=new_net_params,
                vehicles=self._network_vehicles,
                initial_config=self._network_initial_config,
                traffic_lights=self._network_traffic_lights,
            )
            self.net_params = new_net_params

        # Clear all AV-related attributes.
        self._clear_attributes()

        _ = super(AVOpenMultiAgentEnv, self).reset()

        # Add automated vehicles.
        if self.warmup_paths is not None:
            self._add_automated_vehicles()

        # Update the end speed, if specified.
        if end_speed is not None:
            self.k.kernel_api.edge.setMaxSpeed(self._final_edge, end_speed)

        # Add the vehicles to their respective attributes.
        self.additional_command()

        # Recompute the initial observation.
        return self.get_state()

    def _clear_attributes(self):
        """Clear all AV-related attributes."""
        self.leader = []
        self.rl_veh = []
        self.removed_veh = []
        self.rl_queue = collections.deque()

    def _add_automated_vehicles(self):
        """Replace a portion of vehicles with automated vehicles."""
        penetration = self.env_params.additional_params["rl_penetration"]

        # Sort the initial vehicles by their positions.
        sorted_vehicles = sorted(
            self.k.vehicle.get_ids(),
            key=lambda x: self.k.vehicle.get_x_by_id(x))

        # Replace every nth vehicle with an RL vehicle.
        for lane in range(self._num_lanes):
            sorted_vehicles_lane = [
                veh for veh in sorted_vehicles if get_lane(self, veh) == lane]

            for i, veh_id in enumerate(sorted_vehicles_lane):
                if (i + 1) % int(1 / penetration) == 0:
                    # Don't add vehicles past the control range.
                    pos = self.k.vehicle.get_x_by_id(veh_id)
                    if pos < self._control_range[1]:
                        self.k.vehicle.set_vehicle_type(veh_id, "rl")


class LaneOpenMultiAgentEnv(AVOpenMultiAgentEnv):
    """Lane-level network variant of AVOpenMultiAgentEnv.

    Unlike previous environments in this file, this environment treats every
    lane as a separate agent, with the automated vehicles in any given lane
    being control by a single centralized policy. This environment is designed
    specifically for the I-210 subnetwork.

    Additional descriptions to this task can be founded in its parent classes.

    Required from env_params:

    * max_accel: scaling factor for the AV accelerations, in m/s^2
    * use_follower_stopper: whether to use the follower-stopper controller for
      the AVs
    * stopping_penalty: whether to include a stopping penalty
    * acceleration_penalty: whether to include a regularizing penalty for
      accelerations by the AVs
    * inflows: range for the inflows allowed in the network. If set to None,
      the inflows are not modified from their initial value.
    * warmup_path: path to the initialized vehicle states. Cannot be set in
      addition to the `inflows` term. This feature defines its own inflows.
    * rl_penetration: the AV penetration rate, defining the portion of inflow
      vehicles that will be automated. If "inflows" is set to None, this is
      irrelevant.
    * num_rl: maximum number of controllable vehicles in the network
    """

    def __init__(self, env_params, sim_params, network, simulator='traci'):
        """See parent class."""
        super(LaneOpenMultiAgentEnv, self).__init__(
            env_params=env_params,
            sim_params=sim_params,
            network=network,
            simulator=simulator,
        )

        # queue of rl vehicles in each lane that are waiting to be controlled
        self.rl_queue = [collections.deque() for _ in range(self._num_lanes)]

        # names of the rl vehicles in each lane that are controlled at any step
        self.rl_veh = [[] for _ in range(self._num_lanes)]

        # observations from previous time steps
        self._obs_history = [[] for _ in range(self._num_lanes)]

    @property
    def action_space(self):
        """See class definition."""
        if self.env_params.additional_params["use_follower_stopper"]:
            return Box(
                low=0,
                high=15,
                shape=(self.num_rl,),
                dtype=np.float32)
        else:
            return Box(
                low=-1,
                high=1,
                shape=(self.num_rl,),
                dtype=np.float32)

    @property
    def observation_space(self):
        """See class definition."""
        return Box(
            low=-float('inf'),
            high=float('inf'),
            shape=(25 * self.num_rl,),
            dtype=np.float32)

    def _apply_rl_actions(self, rl_actions):
        """See class definition."""
        for key in rl_actions.keys():
            # Get the lane ID.
            lane = int(key.split("_")[-1])

            # Get the acceleration for the given lane.
            acceleration = get_rl_accel(
                accel=deepcopy(rl_actions[key]),
                vel=self.k.vehicle.get_speed(self.rl_ids()[lane]),
                max_accel=self.env_params.additional_params["max_accel"],
                dt=self.sim_step,
            )

            # Apply the actions to the given lane.
            self._apply_per_lane_actions(acceleration, self.rl_ids()[lane])

    def _apply_per_lane_actions(self, rl_actions, veh_ids):
        """Apply accelerations to RL vehicles on a given lane.

        Parameters
        ----------
        rl_actions : array_like
            the actions to be performed on the given lane
        veh_ids : list of str
            the names of the RL vehicles on the given lane
        """
        if self.env_params.additional_params["use_follower_stopper"]:
            accelerations = []
            for i, veh_id in enumerate(veh_ids):
                self._av_controller.veh_id = veh_id
                self._av_controller.v_des = rl_actions[i]
                accelerations.append(self._av_controller.get_action(self))
        else:
            accelerations = get_rl_accel(
                accel=deepcopy(rl_actions),
                vel=self.k.vehicle.get_speed(veh_ids),
                max_accel=self.env_params.additional_params["max_accel"],
                dt=self.sim_step,
            )

            # Run the action through the controller, to include failsafe
            # actions.
            for i, veh_id in enumerate(veh_ids):
                accelerations[i] = self.k.vehicle.get_acc_controller(
                    veh_id).get_action(self, acceleration=accelerations[i])

        # Apply the actions via the simulator.
        self.k.vehicle.apply_acceleration(
            veh_ids,
            accelerations[:len(veh_ids)])

    def get_state(self):
        """See class definition."""
        obs = {}
        self.leader = []

        for lane in range(self._num_lanes):
            # Collect the names of the RL vehicles on the lane.
            rl_ids = self.rl_ids()[lane]

            # Initialize a set on empty observations
            obs_lane = [0 for _ in range(5 * self.num_rl)]

            for i, veh_id in enumerate(rl_ids):
                # Add relative observation of each vehicle.
                obs_lane[5*i: 5*(i+1)], leader = get_relative_obs(
                    self, veh_id)
                obs[5*i: 5*(i+1)] = np.asarray(obs[5*i: 5*(i+1)])

                # Append to the leader lists.
                if leader not in ["", None]:
                    self.leader.append(leader)

            # Add the observation to the observation history to the
            self._obs_history[lane].append(obs_lane)
            if len(self._obs_history[lane]) > 25:
                self._obs_history[lane] = self._obs_history[lane][-25:]

            # Concatenate the past n samples for a given time delta and return
            # as the final observation.
            obs_t = np.concatenate(self._obs_history[lane][::-5])
            obs_lane = np.array([0. for _ in range(25 * self.num_rl)])
            obs_lane[:len(obs_t)] = obs_t

            obs["lane_{}".format(lane)] = obs_lane

        return obs

    def compute_reward(self, rl_actions, **kwargs):
        """See class definition."""
        # In case no vehicles were available in the current step, pass an empty
        # reward dict.
        if rl_actions is None:
            return {}

        reward = {}

        # Collect the names of the vehicles within the control range.
        control_min = self._control_range[0]
        control_max = self._control_range[1]
        veh_ids = [
            veh_id for veh_id in self.k.vehicle.get_ids() if
            control_min <= self.k.vehicle.get_x_by_id(veh_id) <= control_max
        ]

        for lane in range(self._num_lanes):
            # Collect the names of all vehicles on the given lane, while
            # taking into account edges with an extra lane.
            veh_ids_lane = [v for v in veh_ids if get_lane(self, v) == lane]

            # Collect the names of the RL vehicles on the lane.
            rl_ids_lane = [
                veh for veh in self.rl_ids()[lane] if veh in veh_ids_lane]

            # Collect the actions that just correspond to this lane.
            rl_actions_lane = rl_actions["lane_{}".format(lane)]

            # Compute the reward for a given lane.
            reward["lane_{}".format(lane)] = self._compute_reward_util(
                rl_actions=rl_actions_lane,
                veh_ids=veh_ids_lane,
                rl_ids=rl_ids_lane,
                **kwargs
            )

        return reward

    def additional_command(self):
        """See parent class.

        Here, the operations are done at a per-lane level.
        """
        for lane in range(self._num_lanes):
            # Collect the names of the RL vehicles on the given lane, while
            # tacking into account edges with an extra lane.
            rl_ids = [veh for veh in self.k.vehicle.get_rl_ids()
                      if get_lane(self, veh) == lane]

            # Update the RL lists.
            self.rl_queue[lane], self.rl_veh[lane], self.removed_veh = \
                update_rl_veh(
                    self,
                    rl_queue=self.rl_queue[lane],
                    rl_veh=self.rl_veh[lane],
                    removed_veh=self.removed_veh,
                    control_range=self._control_range,
                    num_rl=self.num_rl,
                    rl_ids=reversed(sorted(
                        rl_ids, key=self.k.vehicle.get_x_by_id)),
                )

            # Specify actions for the uncontrolled RL vehicles based on human-
            # driven dynamics.
            for veh_id in list(set(rl_ids) - set(self.rl_veh[lane])):
                self._rl_controller.veh_id = veh_id
                acceleration = self._rl_controller.get_action(self)
                self.k.vehicle.apply_acceleration(veh_id, acceleration)

        # Specify observed vehicles.
        for veh_id in self.leader:
            self.k.vehicle.set_observed(veh_id)

    def _clear_attributes(self):
        """Clear all AV-related attributes."""
        self.leader = []
        self.rl_veh = [[] for _ in range(self._num_lanes)]
        self.removed_veh = []
        self.rl_queue = [collections.deque() for _ in range(self._num_lanes)]<|MERGE_RESOLUTION|>--- conflicted
+++ resolved
@@ -268,13 +268,8 @@
                 # Reward high system-level average speeds.                    #
                 # =========================================================== #
 
-<<<<<<< HEAD
-                reward_scale = 0.025
-                reward += reward_scale * np.mean(vel) ** 2
-=======
                 reward_scale = 0.1
                 reward = reward_scale * np.mean(vel) ** 2
->>>>>>> 8e60d582
 
                 # =========================================================== #
                 # Penalize stopped RL vehicles.                               #
