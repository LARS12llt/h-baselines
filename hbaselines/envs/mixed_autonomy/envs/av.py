--- conflicted
+++ resolved
@@ -248,7 +248,7 @@
             acceleration_penalty = params["acceleration_penalty"]
 
             num_vehicles = len(veh_ids)
-            vel = np.array(self.k.vehicle.get_speed(veh_ids))
+            vel = np.array(self.k.vehicle.get_speed(self.rl_ids()))
             if any(vel < -100) or kwargs["fail"] or num_vehicles == 0:
                 # in case of collisions or an empty network
                 reward = 0
@@ -258,12 +258,7 @@
                 # =========================================================== #
 
                 reward_scale = 0.1
-<<<<<<< HEAD
-                reward = reward_scale * np.mean(
-                    self.k.vehicle.get_speed(self.rl_ids())) ** 2
-=======
                 reward = reward_scale * np.mean(vel) ** 2
->>>>>>> 8e60d582
 
                 # =========================================================== #
                 # Penalize stopped RL vehicles.                               #
