"""Flow-specific parameters for the ring scenario."""
import os
import numpy as np

from flow.controllers import IDMController
from flow.controllers import ContinuousRouter
from flow.controllers import RLController
from flow.core.params import SumoParams
from flow.core.params import EnvParams
from flow.core.params import InitialConfig
from flow.core.params import NetParams
from flow.core.params import VehicleParams
from flow.core.params import SumoCarFollowingParams
from flow.networks.ring import RingNetwork
from flow.networks.ring import ADDITIONAL_NET_PARAMS

from hbaselines.envs.mixed_autonomy.envs import AVClosedEnv
from hbaselines.envs.mixed_autonomy.envs import AVClosedMultiAgentEnv
from hbaselines.envs.mixed_autonomy.envs.imitation import AVClosedImitationEnv
from hbaselines.envs.mixed_autonomy.envs.utils import get_relative_obs


def full_observation_fn(env):
    """Compute the full state observation.

    This observation consists of the speeds and bumper-to-bumper headways of
    all automated vehicles in the network.
    """
    # Initialize a set on empty observations
    obs = [0 for _ in range(env.observation_space.shape[0])]

    # Add relative observation of each vehicle.
    for i, v_id in enumerate(env.rl_ids()):
        obs[5 * i: 5 * (i + 1)], leader, follower = get_relative_obs(env, v_id)

    return np.asarray(obs)


def get_flow_params(stopping_penalty,
                    acceleration_penalty,
                    scale=1,
                    evaluate=False,
                    multiagent=False,
                    imitation=False):
    """Return the flow-specific parameters of the ring road network.

    This scenario consists of 50 (if density is fixed) or 50-75 vehicles (5 of
    which are automated) are placed on a sing-lane circular track of length
    1500m. In the absence of the automated vehicle, the human-driven vehicles
    exhibit stop-and-go instabilities brought about by the string-unstable
    characteristic of human car-following dynamics. Within this setting, the
    RL vehicles are tasked with dissipating the formation and propagation of
    stop-and-go waves via an objective function that rewards maximizing
    system-level speeds.

    Parameters
    ----------
    stopping_penalty : bool
        whether to include a stopping penalty
    acceleration_penalty : bool
        whether to include a regularizing penalty for accelerations by the AVs
    evaluate : bool
        whether to compute the evaluation reward
    multiagent : bool
        whether the automated vehicles are via a single-agent policy or a
        shared multi-agent policy with the actions of individual vehicles
        assigned by a separate policy call
    imitation : bool
        whether to use the imitation environment

    Returns
    -------
    dict
        flow-related parameters, consisting of the following keys:

        * exp_tag: name of the experiment
        * env_name: environment class of the flow environment the experiment
          is running on. (note: must be in an importable module.)
        * network: network class the experiment uses.
        * simulator: simulator that is used by the experiment (e.g. aimsun)
        * sim: simulation-related parameters (see flow.core.params.SimParams)
        * env: environment related parameters (see flow.core.params.EnvParams)
        * net: network-related parameters (see flow.core.params.NetParams and
          the network's documentation or ADDITIONAL_NET_PARAMS component)
        * veh: vehicles to be placed in the network at the start of a rollout
          (see flow.core.params.VehicleParams)
        * initial (optional): parameters affecting the positioning of vehicles
          upon initialization/reset (see flow.core.params.InitialConfig)
        * tls (optional): traffic lights to be introduced to specific nodes
          (see flow.core.params.TrafficLightParams)
    """
    # steps to run before the agent is allowed to take control (set to lower
    # value during testing)
    warmup_steps = 50 if os.environ.get("TEST_FLAG") else 500

    vehicles = VehicleParams()
    for i in range(scale):
        vehicles.add(
            veh_id="human_{}".format(i),
            acceleration_controller=(IDMController, {
                "a": 1.3,
                "b": 2.0,
                "noise": 0.2,
            }),
            routing_controller=(ContinuousRouter, {}),
            car_following_params=SumoCarFollowingParams(
                speed_mode=25,
                min_gap=0.5,
            ),
            num_vehicles=21)
        vehicles.add(
            veh_id="rl_{}".format(i),
            acceleration_controller=(RLController, {}),
            routing_controller=(ContinuousRouter, {}),
            car_following_params=SumoCarFollowingParams(
                min_gap=0.5,
                speed_mode=25,
            ),
            num_vehicles=1)

    additional_net_params = ADDITIONAL_NET_PARAMS.copy()
    additional_net_params["length"] = 260 * scale

    if multiagent:
        if imitation:
            env_name = None  # to be added later
        else:
            env_name = AVClosedMultiAgentEnv
    else:
        if imitation:
            env_name = AVClosedEnv
        else:
            env_name = AVClosedImitationEnv

    return dict(
        # name of the experiment
        exp_tag='ring',

        # name of the flow environment the experiment is running on
        env_name=env_name,

        # name of the network class the experiment is running on
        network=RingNetwork,

        # simulator that is used by the experiment
        simulator="traci",

        # sumo-related parameters (see flow.core.params.SumoParams)
        sim=SumoParams(
            use_ballistic=True,
            render=False,
            sim_step=0.4,
        ),

        # environment related parameters (see flow.core.params.EnvParams)
        env=EnvParams(
            horizon=1500,
            warmup_steps=warmup_steps,
            sims_per_step=1,
            evaluate=evaluate,
            additional_params={
<<<<<<< HEAD
                "max_accel": 0.1,
                "max_decel": 0.1,
=======
                "max_accel": 0.5,
>>>>>>> c1ac0514
                "target_velocity": 10,
                "stopping_penalty": stopping_penalty,
                "acceleration_penalty": acceleration_penalty,
                "use_follower_stopper": False,
                "ring_length": [250 * scale, 270 * scale],
                "obs_frames": 5,
                "expert_model": (IDMController, {
                    "a": 1.3,
                    "b": 2.0,
                }),
                "full_observation_fn": full_observation_fn,
            },
        ),

        # network-related parameters (see flow.core.params.NetParams and the
        # network's documentation or ADDITIONAL_NET_PARAMS component)
        net=NetParams(
            additional_params=additional_net_params,
        ),

        # vehicles to be placed in the network at the start of a rollout (see
        # flow.core.params.VehicleParams)
        veh=vehicles,

        # parameters specifying the positioning of vehicles upon init/reset
        # (see flow.core.params.InitialConfig)
        initial=InitialConfig(
            # spacing="random",
            perturbation=0.5,
            min_gap=0.5,
            # shuffle=True,
        ),
    )<|MERGE_RESOLUTION|>--- conflicted
+++ resolved
@@ -159,12 +159,7 @@
             sims_per_step=1,
             evaluate=evaluate,
             additional_params={
-<<<<<<< HEAD
-                "max_accel": 0.1,
-                "max_decel": 0.1,
-=======
                 "max_accel": 0.5,
->>>>>>> c1ac0514
                 "target_velocity": 10,
                 "stopping_penalty": stopping_penalty,
                 "acceleration_penalty": acceleration_penalty,
