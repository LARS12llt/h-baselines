import numpy as np
from stable_baselines.ddpg.memory import Memory


class RecurrentMemory(Memory):
<<<<<<< HEAD

    def __init__(self, limit, action_shape, observation_shape, **kwargs):
=======
    """Recurrent variant of replay buffer.

    Samples in this buffer are stored at a per-episode basis instead of a
    per-time step basis. In addition, samples are extracted as sub-episodes of
    length **trace_length**.
    """

    def __init__(self,
                 limit,
                 action_shape,
                 observation_shape,
                 trace_length=8):
>>>>>>> 59fab2cc
        """The replay buffer object.

        Parameters
        ----------
        limit : int
            the max number of transitions to store
        action_shape : tuple
            the action shape
        observation_shape : tuple
            the observation shape
        trace_length : int, optional
            number of time steps within each sample
        """
        super(RecurrentMemory, self).__init__(
            limit, action_shape, observation_shape)

        self.limit = limit
        self.trace_length = trace_length

        self.observations0 = [[]]
        self.actions = [[]]
        self.rewards = [[]]
        self.terminals1 = [[]]
        self.observations1 = [[]]

<<<<<<< HEAD
        # TODO: add to inputs
        self.trace_length = kwargs.get('trace_length', 8)

=======
>>>>>>> 59fab2cc
    def sample(self, batch_size):
        """Sample a random batch from the buffer.

        Batches consist of samples of episodes of length self.trace_length.

        Parameters
        ----------
        batch_size : int
            the number of element to sample for the batch

        Returns
        -------
        dict
            the sampled batch
        """
        trace_length = self.trace_length

        # draw different episodes
        batch_idxs = np.random.randint(low=0, high=self.nb_entries-1,
                                       size=batch_size)

        # from each episode, draw a series of mini-episodes of length
        obs0_batch = []
        obs1_batch = []
        action_batch = []
        reward_batch = []
        terminal1_batch = []
        for idx in batch_idxs:
            # get the starting time step of the next trace sample
            eps_length = len(self.observations0[idx])
            point = np.random.randint(0, eps_length + 1 - trace_length)
            # collect the next sample
            obs0_batch.append(
                self.observations0[idx][point:point+trace_length])
            obs1_batch.append(
                self.observations1[idx][point:point+trace_length])
            action_batch.append(
                self.actions[idx][point:point+trace_length])
            reward_batch.append(
                self.rewards[idx][point:point+trace_length])
            terminal1_batch.append(
                self.terminals1[idx][point:point+trace_length])

        result = {
            'obs0': np.concatenate(obs0_batch),
            'obs1': np.concatenate(obs1_batch),
            'rewards': np.concatenate(reward_batch).reshape(
                [batch_size * trace_length, 1]),
            'actions': np.concatenate(action_batch),
            'terminals1': np.concatenate(terminal1_batch).reshape(
                [batch_size * trace_length, 1]),
        }
        return result

    def append(self, obs0, action, reward, obs1, terminal1, training=True):
        """Append a transition to the buffer.

        This methods will store samples from the same episode in a single list.

        Parameters
        ----------
        obs0 : list of float or list of int
            the last observation
        action : list of float
            the action
        reward : float
            the reward
        obs1 : list of float or list of int
            the current observation
        terminal1 : bool
            is the episode done
        training : bool
            is the RL model training or not
        """
        if not training:
            return

        self.observations0[-1].append(obs0)
        self.actions[-1].append(action)
        self.rewards[-1].append(reward)
        self.observations1[-1].append(obs1)
        self.terminals1[-1].append(terminal1)

        if terminal1:
            # if the number of elements exceeds the batch size, remove the
            # first element
            if self.nb_entries == self.limit:
                del self.observations0[0]
                del self.actions[0]
                del self.rewards[0]
                del self.observations1[0]
                del self.terminals1[0]

            # check if the most recent batch is too small, and if so, delete
            if len(self.observations0[-1]) <= self.trace_length:
                del self.observations0[-1]
                del self.actions[-1]
                del self.rewards[-1]
                del self.observations1[-1]
                del self.terminals1[-1]

            # if this a termination stage, create a new list item to fill with
            # rollout experience
            self.observations0.append([])
            self.actions.append([])
            self.rewards.append([])
            self.observations1.append([])
            self.terminals1.append([])

    @property
    def nb_entries(self):
        return len(self.observations0)


class HierarchicalRecurrentMemory(RecurrentMemory):

    def __init__(self, limit, action_shape, observation_shape, **kwargs):
        """Initialize the replay buffer object.

        Parameters
        ----------
        limit : int
            the max number of transitions to store
        action_shape : tuple
            the action shape
        observation_shape : tuple
            the observation shape
        """
        super(HierarchicalRecurrentMemory, self).__init__(
            limit, action_shape, observation_shape, **kwargs)

        self.limit = limit

        self.manager = {
            'observations0': [[]],
            'actions': [[]],
            'rewards': [[]],
            'terminals1': [[]],
            'observations1': [[]],
        }

        self.worker = {
            'observations0': [[]],
            'actions': [[]],
            'rewards': [[]],
            'terminals1': [[]],
            'observations1': [[]],
        }

    def sample(self, batch_size):
        """

        :param batch_size:
        :return:
        """
        trace_length = self.trace_length

        # draw different episodes
        batch_idxs = np.random.randint(low=0, high=self.nb_entries_manager-1,
                                       size=batch_size)

        # from each episode, draw a series of mini-episodes of length
        obs0_batch = []
        obs1_batch = []
        action_batch = []
        reward_batch = []
        terminal1_batch = []
        for idx in batch_idxs:
            # get the starting time step of the next trace sample
            eps_length = len(self.manager['observations0'][idx])
            point = np.random.randint(0, eps_length + 1 - trace_length)
            # collect the next sample
            obs0_batch.append(
                self.manager['observations0'][idx][point:point+trace_length])
            obs1_batch.append(
                self.manager['observations1'][idx][point:point+trace_length])
            action_batch.append(
                self.manager['actions'][idx][point:point+trace_length])
            reward_batch.append(
                self.manager['rewards'][idx][point:point+trace_length])
            terminal1_batch.append(
                self.manager['terminals1'][idx][point:point+trace_length])

        result_manager = {
            'obs0': np.concatenate(obs0_batch),
            'obs1': np.concatenate(obs1_batch),
            'rewards': np.concatenate(reward_batch).reshape(
                [batch_size * trace_length, 1]),
            'actions': np.concatenate(action_batch),
            'terminals1': np.concatenate(terminal1_batch).reshape(
                [batch_size * trace_length, 1]),
        }

        # draw different episodes
        batch_idxs = np.random.randint(low=0, high=self.nb_entries_worker-1,
                                       size=batch_size)

        # from each episode, draw a series of mini-episodes of length
        obs0_batch = []
        obs1_batch = []
        action_batch = []
        reward_batch = []
        terminal1_batch = []
        for idx in batch_idxs:
            # get the starting time step of the next trace sample
            eps_length = len(self.worker['observations0'][idx])
            point = np.random.randint(0, eps_length + 1 - trace_length)
            # collect the next sample
            obs0_batch.append(
                self.worker['observations0'][idx][point:point+trace_length])
            obs1_batch.append(
                self.worker['observations1'][idx][point:point+trace_length])
            action_batch.append(
                self.worker['actions'][idx][point:point+trace_length])
            reward_batch.append(
                self.worker['rewards'][idx][point:point+trace_length])
            terminal1_batch.append(
                self.worker['terminals1'][idx][point:point+trace_length])

        result_worker = {
            'obs0': np.concatenate(obs0_batch),
            'obs1': np.concatenate(obs1_batch),
            'rewards': np.concatenate(reward_batch).reshape(
                [batch_size * trace_length, 1]),
            'actions': np.concatenate(action_batch),
            'terminals1': np.concatenate(terminal1_batch).reshape(
                [batch_size * trace_length, 1]),
        }

        return result_manager, result_worker

    def append(self,
               obs0,
               action,
               reward,
               obs1,
               terminal1,
               training=True,
               **kwargs):
        """

        :param obs0:
        :param action:
        :param reward:
        :param obs1:
        :param terminal1:
        :param training:
        :return:
        """
        if not training:
            return

        # separate the manager and worker rewards
        obs0_manager, obs0_worker = obs0
        goal, action = action
        reward_manager, reward_worker = reward
        obs1_manager, obs1_worker = obs1

        # append the list of samples from the worker
        self.worker['observations0'][-1].append(obs0_worker)
        self.worker['actions'][-1].append(action)
        self.worker['rewards'][-1].append(reward_worker)
        self.worker['observations1'][-1].append(obs1_worker)
        self.worker['terminals1'][-1].append(terminal1)

        if terminal1:
            # if the number of elements exceeds the batch size, remove the
            # first element
            if self.nb_entries_worker == self.limit:
                del self.worker['observations0'][0]
                del self.worker['actions'][0]
                del self.worker['rewards'][0]
                del self.worker['observations1'][0]
                del self.worker['terminals1'][0]

            # check if the most recent batch is too small, and if so, delete
            if len(self.worker['observations0'][-1]) <= self.trace_length:
                del self.worker['observations0'][-1]
                del self.worker['actions'][-1]
                del self.worker['rewards'][-1]
                del self.worker['observations1'][-1]
                del self.worker['terminals1'][-1]

            # if this a termination stage, create a new list item to fill with
            # rollout experience
            self.worker['observations0'].append([])
            self.worker['actions'].append([])
            self.worker['rewards'].append([])
            self.worker['observations1'].append([])
            self.worker['terminals1'].append([])

        # append the list of samples from the manager
        if kwargs['apply_manager']:
            self.manager['observations0'][-1].append(obs0_manager)
            self.manager['actions'][-1].append(goal)
            self.manager['rewards'][-1].append(reward_manager)
            self.manager['observations1'][-1].append(obs1_worker)  # FIXME
            self.manager['terminals1'][-1].append(terminal1)  # FIXME

            if terminal1:
                # if the number of elements exceeds the batch size, remove the
                # first element
                if self.nb_entries_manager == self.limit:
                    del self.manager['observations0'][0]
                    del self.manager['actions'][0]
                    del self.manager['rewards'][0]
                    del self.manager['observations1'][0]
                    del self.manager['terminals1'][0]

                # check if the most recent batch is too small, and if so,
                # delete
                if len(self.manager['observations0'][-1]) <= self.trace_length:
                    del self.manager['observations0'][-1]
                    del self.manager['actions'][-1]
                    del self.manager['rewards'][-1]
                    del self.manager['observations1'][-1]
                    del self.manager['terminals1'][-1]

                # if this a termination stage, create a new list item to fill
                # with rollout experience
                self.manager['observations0'].append([])
                self.manager['actions'].append([])
                self.manager['rewards'].append([])
                self.manager['observations1'].append([])
                self.manager['terminals1'].append([])

        else:
            self.manager['rewards'][-1] += reward_manager

    @property
    def nb_entries_manager(self):
        return len(self.manager['observations0'])

    @property
    def nb_entries_worker(self):
        return len(self.worker['observations0'])<|MERGE_RESOLUTION|>--- conflicted
+++ resolved
@@ -3,10 +3,6 @@
 
 
 class RecurrentMemory(Memory):
-<<<<<<< HEAD
-
-    def __init__(self, limit, action_shape, observation_shape, **kwargs):
-=======
     """Recurrent variant of replay buffer.
 
     Samples in this buffer are stored at a per-episode basis instead of a
@@ -19,7 +15,6 @@
                  action_shape,
                  observation_shape,
                  trace_length=8):
->>>>>>> 59fab2cc
         """The replay buffer object.
 
         Parameters
@@ -45,12 +40,6 @@
         self.terminals1 = [[]]
         self.observations1 = [[]]
 
-<<<<<<< HEAD
-        # TODO: add to inputs
-        self.trace_length = kwargs.get('trace_length', 8)
-
-=======
->>>>>>> 59fab2cc
     def sample(self, batch_size):
         """Sample a random batch from the buffer.
 
