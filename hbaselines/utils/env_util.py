--- conflicted
+++ resolved
@@ -459,16 +459,10 @@
         ),
         "state_indices": [5 * i for i in range(5)],
         "env": lambda evaluate, render, multiagent, shared, maddpg: FlowEnv(
-<<<<<<< HEAD
-            flow_params=ring_imitation(
-                evaluate=evaluate,
-                multiagent=multiagent,
-=======
             flow_params=ring(
                 evaluate=evaluate,
                 multiagent=multiagent,
                 imitation=True,
->>>>>>> b3d55ebb
             ),
             render=render,
             multiagent=multiagent,
@@ -486,14 +480,9 @@
         ),
         "state_indices": [5 * i for i in range(10)],
         "env": lambda evaluate, render, multiagent, shared, maddpg: FlowEnv(
-<<<<<<< HEAD
-            flow_params=highway_single_imitation(
-                multiagent=multiagent,
-=======
             flow_params=highway_single(
                 multiagent=multiagent,
                 imitation=True,
->>>>>>> b3d55ebb
             ),
             render=render,
             multiagent=multiagent,
