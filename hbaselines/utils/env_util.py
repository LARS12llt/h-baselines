"""Utility methods when instantiating environments."""
import numpy as np
import os
import sys
import gym
from copy import deepcopy
from gym.spaces import Box

<<<<<<< HEAD
=======
from hbaselines.envs.deeploco.envs import BipedalSoccer
from hbaselines.envs.deeploco.envs import BipedalObstacles
from hbaselines.envs.efficient_hrl.envs import AntMaze
from hbaselines.envs.efficient_hrl.envs import HumanoidMaze
from hbaselines.envs.efficient_hrl.envs import ImageAntMaze
from hbaselines.envs.efficient_hrl.envs import AntFall
from hbaselines.envs.efficient_hrl.envs import AntPush
from hbaselines.envs.efficient_hrl.envs import AntFourRooms
from hbaselines.envs.hac.envs import UR5, Pendulum
import hbaselines.config as hbaselines_config

try:
    from hbaselines.envs.snn4hrl.envs import AntGatherEnv
    from hbaselines.envs.snn4hrl.envs import SnakeGatherEnv
    from hbaselines.envs.snn4hrl.envs import SwimmerGatherEnv
except (ImportError, ModuleNotFoundError):
    pass

>>>>>>> 7193a54d
try:
    import flow.config as config
    from hbaselines.envs.mixed_autonomy import FlowEnv
    from hbaselines.envs.mixed_autonomy.params.merge \
        import get_flow_params as merge
    from hbaselines.envs.mixed_autonomy.params.ring \
        import get_flow_params as ring
    from hbaselines.envs.mixed_autonomy.params.ring_small \
        import get_flow_params as ring_small
    from hbaselines.envs.mixed_autonomy.params.highway \
        import get_flow_params as highway
    from hbaselines.envs.mixed_autonomy.params.i210 \
        import get_flow_params as i210
    from hbaselines.envs.mixed_autonomy.envs.ring_nonflow \
        import RingSingleAgentEnv
    from hbaselines.envs.mixed_autonomy.envs.ring_nonflow \
        import RingMultiAgentEnv
except (ImportError, ModuleNotFoundError) as e:  # pragma: no cover
    # ray seems to have a bug that requires you to install ray[tune] twice
    if "ray" in str(e):  # pragma: no cover
        raise e  # pragma: no cover
    pass  # pragma: no cover

try:
    from hbaselines.envs.point2d import Point2DEnv
except (ImportError, ModuleNotFoundError):
    pass


# This dictionary element contains all relevant information when instantiating
# a single-agent, multi-agent, or hierarchical environment.
#
# The key in this dictionary in the name of the environment. The attributes for
# each element are:
#
# - meta_ac_space: a lambda function that takes an input whether the higher
#   level policies are assigning relative goals and returns the action space of
#   the higher level policies
# - state_indices: a list that assigns the indices that correspond to goals in
#   the Worker's state space
# - env: a lambda term that takes an input (evaluate, render, multiagent,
#   shared, maddpg) and return an environment or list of environments
ENV_ATTRIBUTES = {

    # ======================================================================= #
    # Variants of the AntMaze environment.                                    #
    # ======================================================================= #

    "AntMaze": {
        "meta_ac_space": lambda relative_goals, multiagent: Box(
            low=np.array([-10, -10, -0.5, -1, -1, -1, -1, -0.5, -0.3, -0.5,
                          -0.3, -0.5, -0.3, -0.5, -0.3]),
            high=np.array([10, 10, 0.5, 1, 1, 1, 1, 0.5, 0.3, 0.5, 0.3, 0.5,
                           0.3, 0.5, 0.3]),
            dtype=np.float32,
        ),
        "state_indices": lambda multiagent: [i for i in range(15)],
        "env": lambda evaluate, render, multiagent, shared, maddpg: [
            AntMaze(
                use_contexts=True,
                context_range=[16, 0],
                evaluate=True,
            ),
            AntMaze(
                use_contexts=True,
                context_range=[16, 16],
                evaluate=True,
            ),
            AntMaze(
                use_contexts=True,
                context_range=[0, 16],
                evaluate=True,
            )
        ] if evaluate else AntMaze(
            use_contexts=True,
            random_contexts=True,
            context_range=[(-4, 20), (-4, 20)],
            evaluate=False,
        ),
    },

    "HumanoidMaze": {
        "meta_ac_space": lambda relative_goals, multiagent: gym.spaces.Box(
            low=np.array([-10.0, -10.0, -1.0, -1.0, -1.0, -1.0, -1.0,
                          0.785398, -0.9162995, -0.610865,
                          -0.26179925, -0.8290325, -1.134463, -1.3788117,
                          -0.26179925, -0.8290325, -1.134463, -1.3788117,
                          -1.265365, -1.265365, -1.2217325,
                          -1.265365, -1.265365, -1.2217325]),
            high=np.array([10.0, 10.0, 1.0, 1.0, 1.0, 1.0,
                           1.0, 0.785398, 0.9162995, 0.610865,
                           0.26179925, 0.8290325, 1.134463, 1.3788117,
                           0.26179925, 0.8290325, 1.134463, 1.3788117,
                           1.265365, 1.265365, 1.2217325,
                           1.265365, 1.265365, 1.2217325]), dtype=np.float32)
        if relative_goals else gym.spaces.Box(
            low=np.array([-2.0, -2.0, 0.0, -1.0, -1.0, -1.0, -1.0,
                          -0.7853980, -1.309, -0.610865,
                          -0.436332, -1.0472, -1.91986, -2.79253,
                          -0.436332, -1.0472, -1.91986, -2.79253,
                          -1.48353, -1.48353, -1.5708,
                          -1.0472, -1.0472, -1.5708]),
            high=np.array([10.0, 10.0, 2.0, 1.0, 1.0, 1.0, 1.0,
                           0.785398, 0.523599, 0.610865,
                           0.0872665, 0.610865, 0.349066, -0.0349066,
                           0.0872665, 0.610865, 0.349066, -0.0349066,
                           1.0472, 1.0472, 0.872665,
                           1.48353, 1.48353, 0.872665]), dtype=np.float32),
        "state_indices": lambda multiagent: list(range(24)),
        "env": lambda evaluate, render, multiagent, shared, maddpg: [
            HumanoidMaze(
                use_contexts=True,
                context_range=[8, 0]
            ),
            HumanoidMaze(
                use_contexts=True,
                context_range=[8, 8]
            ),
            HumanoidMaze(
                use_contexts=True,
                context_range=[0, 8]
            )
        ] if evaluate else HumanoidMaze(
            use_contexts=True,
            random_contexts=True,
            context_range=[(-2, 10), (-2, 10)]
        ),
    },

    "HumanoidMazeXY": {
        "meta_ac_space": lambda relative_goals, multiagent: gym.spaces.Box(
            low=np.array([-3.0, -3.0]),
            high=np.array([3.0, 3.0]), dtype=np.float32)
        if relative_goals else gym.spaces.Box(
            low=np.array([-2.0, -2.0]),
            high=np.array([10.0, 10.0]), dtype=np.float32),
        "state_indices": lambda multiagent: list(range(2)),
        "env": lambda evaluate, render, multiagent, shared, maddpg: [
            HumanoidMaze(
                use_contexts=True,
                context_range=[8, 0]
            ),
            HumanoidMaze(
                use_contexts=True,
                context_range=[8, 8]
            ),
            HumanoidMaze(
                use_contexts=True,
                context_range=[0, 8]
            )
        ] if evaluate else HumanoidMaze(
            use_contexts=True,
            random_contexts=True,
            context_range=[(-2, 10), (-2, 10)]
        ),
    },

    "ImageAntMaze": {
        "meta_ac_space": lambda relative_goals, multiagent: Box(
            low=np.array([-10, -10, -0.5, -1, -1, -1, -1, -0.5, -0.3, -0.5,
                          -0.3, -0.5, -0.3, -0.5, -0.3]),
            high=np.array([10, 10, 0.5, 1, 1, 1, 1, 0.5, 0.3, 0.5, 0.3, 0.5,
                           0.3, 0.5, 0.3]),
            dtype=np.float32,
        ),
        "state_indices": lambda multiagent: [32*32*3 + i for i in range(15)],
        "env": lambda evaluate, render, multiagent, shared, maddpg: [
            ImageAntMaze(
                use_contexts=True,
                context_range=[16, 0],
                image_size=32,
                evaluate=True,
            ),
            ImageAntMaze(
                use_contexts=True,
                context_range=[16, 16],
                image_size=32,
                evaluate=True,
            ),
            ImageAntMaze(
                use_contexts=True,
                context_range=[0, 16],
                image_size=32,
                evaluate=True,
            )
        ] if evaluate else ImageAntMaze(
            use_contexts=True,
            random_contexts=True,
            context_range=[(-4, 20), (-4, 20)],
            image_size=32,
            evaluate=False,
        ),
    },

    "AntPush": {
        "meta_ac_space": lambda relative_goals, multiagent: Box(
            low=np.array([-10, -10, -0.5, -1, -1, -1, -1, -0.5, -0.3, -0.5,
                          -0.3, -0.5, -0.3, -0.5, -0.3]),
            high=np.array([10, 10, 0.5, 1, 1, 1, 1, 0.5, 0.3, 0.5, 0.3, 0.5,
                           0.3, 0.5, 0.3]),
            dtype=np.float32,
        ),
        "state_indices": lambda multiagent: [i for i in range(15)],
        "env": lambda evaluate, render, multiagent, shared, maddpg: AntPush(
            use_contexts=True,
            context_range=[0, 19],
            evaluate=True,
        ) if evaluate else AntPush(
            use_contexts=True,
            context_range=[0, 19],
            # random_contexts=True,
            # context_range=[(-16, 16), (-4, 20)])
            evaluate=False,
        ),
    },

    "AntFall": {
        "meta_ac_space": lambda relative_goals, multiagent: Box(
            low=np.array([-10, -10, -0.5, -1, -1, -1, -1, -0.5, -0.3, -0.5,
                          -0.3, -0.5, -0.3, -0.5, -0.3]),
            high=np.array([10, 10, 0.5, 1, 1, 1, 1, 0.5, 0.3, 0.5, 0.3, 0.5,
                           0.3, 0.5, 0.3]),
            dtype=np.float32,
        ),
        "state_indices": lambda multiagent: [i for i in range(15)],
        "env": lambda evaluate, render, multiagent, shared, maddpg: AntFall(
            use_contexts=True,
            context_range=[0, 27, 4.5],
            evaluate=True,
        ) if evaluate else AntFall(
            use_contexts=True,
            context_range=[0, 27, 4.5],
            # random_contexts=True,
            # context_range=[(-4, 12), (-4, 28), (0, 5)])
            evaluate=False,
        ),
    },

    "AntFourRooms": {
        "meta_ac_space": lambda relative_goals, multiagent: Box(
            low=np.array([-10, -10, -0.5, -1, -1, -1, -1, -0.5, -0.3, -0.5,
                          -0.3, -0.5, -0.3, -0.5, -0.3]),
            high=np.array([10, 10, 0.5, 1, 1, 1, 1, 0.5, 0.3, 0.5, 0.3, 0.5,
                           0.3, 0.5, 0.3]),
            dtype=np.float32,
        ),
        "state_indices": lambda multiagent: [i for i in range(15)],
        "env": lambda evaluate, render, multiagent, shared, maddpg: [
            AntFourRooms(
                use_contexts=True,
                context_range=[20, 0],
                evaluate=True,
            ),
            AntFourRooms(
                use_contexts=True,
                context_range=[0, 20],
                evaluate=True,
            ),
            AntFourRooms(
                use_contexts=True,
                context_range=[20, 20],
                evaluate=True,
            )
        ] if evaluate else AntFourRooms(
            use_contexts=True,
            random_contexts=False,
            context_range=[[20, 0], [0, 20], [20, 20]],
            evaluate=False,
        ),
    },

    # ======================================================================= #
    # Gather environments.                                                    #
    # ======================================================================= #

    "SwimmerGather": {
        "meta_ac_space": lambda relative_goals, multiagent: Box(
            low=np.array([-10, -10, -np.pi/2, -np.pi/2, -np.pi/2]),
            high=np.array([10, 10, np.pi/2, np.pi/2, np.pi/2]),
            dtype=np.float32,
        ),
        "state_indices": lambda multiagent: [i for i in range(5)],
        "env": lambda evaluate, render, multiagent, shared, maddpg:
        SwimmerGatherEnv(),
    },

    "SnakeGather": {
        "meta_ac_space": lambda relative_goals, multiagent: Box(
            low=np.array([
                -10, -10, -np.pi/2, -np.pi/2, -np.pi/2, -np.pi/2, -np.pi/2]),
            high=np.array(
                [10, 10, np.pi/2, np.pi/2, np.pi/2, np.pi/2, np.pi/2]),
            dtype=np.float32,
        ),
        "state_indices": lambda multiagent: [i for i in range(7)],
        "env": lambda evaluate, render, multiagent, shared, maddpg:
        SnakeGatherEnv(),
    },

    "AntGather": {
        "meta_ac_space": lambda relative_goals, multiagent: Box(
            low=np.array([-10, -10, -0.5, -1, -1, -1, -1, -0.5, -0.3, -0.5,
                          -0.3, -0.5, -0.3, -0.5, -0.3]),
            high=np.array([10, 10, 0.5, 1, 1, 1, 1, 0.5, 0.3, 0.5, 0.3, 0.5,
                           0.3, 0.5, 0.3]),
            dtype=np.float32,
        ),
        "state_indices": lambda multiagent: [i for i in range(15)],
        "env": lambda evaluate, render, multiagent, shared, maddpg:
        AntGatherEnv(),
    },

    # ======================================================================= #
    # UR5 and Pendulum environments.                                          #
    # ======================================================================= #

    "UR5": {
        "meta_ac_space": lambda relative_goals, multiagent: Box(
            low=np.array([-2 * np.pi, -2 * np.pi, -2 * np.pi, -4, -4, -4]),
            high=np.array([2 * np.pi, 2 * np.pi, 2 * np.pi, 4, 4, 4]),
            dtype=np.float32,
        ),
        "state_indices": lambda multiagent: None,
        "env": lambda evaluate, render, multiagent, shared, maddpg: UR5(
            use_contexts=True,
            random_contexts=True,
            context_range=[(-np.pi, np.pi), (-np.pi / 4, 0),
                           (-np.pi / 4, np.pi / 4)],
            show=render
        ) if evaluate else UR5(
            use_contexts=True,
            random_contexts=True,
            context_range=[(-np.pi, np.pi), (-np.pi / 4, 0),
                           (-np.pi / 4, np.pi / 4)],
            show=render
        ),
    },

    "Pendulum": {
        "meta_ac_space": lambda relative_goals, multiagent: Box(
            low=np.array([-np.pi, -15]),
            high=np.array([np.pi, 15]),
            dtype=np.float32
        ),
        "state_indices": lambda multiagent: [0, 2],
        "env": lambda evaluate, render, multiagent, shared, maddpg: Pendulum(
            use_contexts=True,
            context_range=[0, 0],
            show=render
        ) if evaluate else Pendulum(
            use_contexts=True,
            random_contexts=True,
            context_range=[(np.deg2rad(-16), np.deg2rad(16)), (-0.6, 0.6)],
            show=render
        ),
    },

    # ======================================================================= #
    # Mixed autonomy traffic flow environments.                               #
    # ======================================================================= #

    "ring_small": {
        "meta_ac_space": lambda relative_goals, multiagent: Box(
            low=-.5 if relative_goals else 0,
            high=.5 if relative_goals else 1,
            shape=(1,),
            dtype=np.float32
        ),
        "state_indices": lambda multiagent: [0],
        "env": lambda evaluate, render, multiagent, shared, maddpg: [
            FlowEnv(
                flow_params=ring_small(
                    ring_length=[230, 230],
                    evaluate=True,
                    multiagent=multiagent,
                ),
                render=render,
                multiagent=multiagent,
                shared=shared,
                maddpg=maddpg,
            ),
            FlowEnv(
                flow_params=ring_small(
                    ring_length=[260, 260],
                    evaluate=True,
                    multiagent=multiagent,
                ),
                render=render,
                multiagent=multiagent,
                shared=shared,
                maddpg=maddpg,
            ),
            FlowEnv(
                flow_params=ring_small(
                    ring_length=[290, 290],
                    evaluate=True,
                    multiagent=multiagent,
                ),
                render=render,
                multiagent=multiagent,
                shared=shared,
                maddpg=maddpg,
            )
        ] if evaluate else FlowEnv(
            flow_params=ring_small(
                evaluate=evaluate,
                multiagent=multiagent,
            ),
            render=render,
            multiagent=multiagent,
            shared=shared,
            maddpg=maddpg,
        ),
    },

    "ring-v0": {
        "meta_ac_space": lambda relative_goals, multiagent: Box(
            low=-5 if relative_goals else 0,
            high=5 if relative_goals else 10,
            shape=(1,),
            dtype=np.float32
        ),
        "state_indices": lambda multiagent: [0],
        "env": lambda evaluate, render, multiagent, shared, maddpg: FlowEnv(
            flow_params=ring(
                stopping_penalty=False,
                acceleration_penalty=False,
                evaluate=evaluate,
                multiagent=multiagent,
            ),
            render=render,
            multiagent=multiagent,
            shared=shared,
            maddpg=maddpg,
        ),
    },

    "merge-v0": {
        "meta_ac_space": lambda relative_goals, multiagent: Box(
            low=-.5 if relative_goals else 0,
            high=.5 if relative_goals else 1,
            shape=(1 if multiagent else 5,),
            dtype=np.float32
        ),
        "state_indices": lambda multiagent: [
            5 * i for i in range(1 if multiagent else 5)],
        "env": lambda evaluate, render, multiagent, shared, maddpg: FlowEnv(
            flow_params=merge(
                exp_num=0,
                horizon=6000,
                simulator="traci",
                multiagent=multiagent,
            ),
            render=render,
            multiagent=multiagent,
            shared=shared,
            maddpg=maddpg,
        ),
    },

    "merge-v1": {
        "meta_ac_space": lambda relative_goals, multiagent: Box(
            low=-.5 if relative_goals else 0,
            high=.5 if relative_goals else 1,
            shape=(1 if multiagent else 13,),
            dtype=np.float32
        ),
        "state_indices": lambda multiagent: [
            5 * i for i in range(1 if multiagent else 13)],
        "env": lambda evaluate, render, multiagent, shared, maddpg: FlowEnv(
            flow_params=merge(
                exp_num=1,
                horizon=6000,
                simulator="traci",
                multiagent=multiagent,
            ),
            render=render,
            multiagent=multiagent,
            shared=shared,
            maddpg=maddpg,
        ),
    },

    "merge-v2": {
        "meta_ac_space": lambda relative_goals, multiagent: Box(
            low=-.5 if relative_goals else 0,
            high=.5 if relative_goals else 1,
            shape=(1 if multiagent else 17,),
            dtype=np.float32
        ),
        "state_indices": lambda multiagent: [
            5 * i for i in range(1 if multiagent else 17)],
        "env": lambda evaluate, render, multiagent, shared, maddpg: FlowEnv(
            flow_params=merge(
                exp_num=2,
                horizon=6000,
                simulator="traci",
                multiagent=multiagent,
            ),
            render=render,
            multiagent=multiagent,
            shared=shared,
            maddpg=maddpg,
        ),
    },

    "highway-v0": {
        "meta_ac_space": lambda relative_goals, multiagent: Box(
            low=-1 if relative_goals else 0,
            high=1 if relative_goals else 2,
            shape=(1 if multiagent else 10,),
            dtype=np.float32
        ),
        "state_indices": lambda multiagent: [
            5 * i for i in range(1 if multiagent else 10)],
        "env": lambda evaluate, render, multiagent, shared, maddpg: FlowEnv(
            flow_params=highway(
                fixed_boundary=True,
                stopping_penalty=True,
                acceleration_penalty=True,
                use_follower_stopper=False,
                multiagent=multiagent,
                obs_frames=5 if multiagent else 1,
            ),
            render=render,
            multiagent=multiagent,
            shared=shared,
            maddpg=maddpg,
        ),
    },

    "highway-v1": {
        "meta_ac_space": lambda relative_goals, multiagent: Box(
            low=-1 if relative_goals else 0,
            high=1 if relative_goals else 2,
            shape=(1 if multiagent else 10,),
            dtype=np.float32
        ),
        "state_indices": lambda multiagent: [
            5 * i for i in range(1 if multiagent else 10)],
        "env": lambda evaluate, render, multiagent, shared, maddpg: FlowEnv(
            flow_params=highway(
                fixed_boundary=True,
                stopping_penalty=False,
                acceleration_penalty=True,
                use_follower_stopper=False,
                multiagent=multiagent,
                obs_frames=5 if multiagent else 1,
            ),
            render=render,
            multiagent=multiagent,
            shared=shared,
            maddpg=maddpg,
        ),
    },

    "highway-v2": {
        "meta_ac_space": lambda relative_goals, multiagent: Box(
            low=-1 if relative_goals else 0,
            high=1 if relative_goals else 2,
            shape=(1 if multiagent else 10,),
            dtype=np.float32
        ),
        "state_indices": lambda multiagent: [
            5 * i for i in range(1 if multiagent else 10)],
        "env": lambda evaluate, render, multiagent, shared, maddpg: FlowEnv(
            flow_params=highway(
                fixed_boundary=True,
                stopping_penalty=False,
                acceleration_penalty=False,
                use_follower_stopper=False,
                multiagent=multiagent,
                obs_frames=5 if multiagent else 5,
            ),
            render=render,
            multiagent=multiagent,
            shared=shared,
            maddpg=maddpg,
        ),
    },

    "highway-v3": {
        "meta_ac_space": lambda relative_goals, multiagent: Box(
            low=-5 if relative_goals else 0,
            high=5 if relative_goals else 10,
            shape=(1 if multiagent else 10,),
            dtype=np.float32
        ),
        "state_indices": lambda multiagent: [
            5 * i for i in range(1 if multiagent else 10)],
        "env": lambda evaluate, render, multiagent, shared, maddpg: FlowEnv(
            flow_params=highway(
                fixed_boundary=True,
                stopping_penalty=True,
                acceleration_penalty=True,
                use_follower_stopper=True,
                multiagent=multiagent,
                obs_frames=5 if multiagent else 1,
            ),
            render=render,
            multiagent=multiagent,
            shared=shared,
            maddpg=maddpg,
        ),
    },

    "i210-v0": {
        "meta_ac_space": lambda relative_goals, multiagent: Box(
            low=-1 if relative_goals else 0,
            high=1 if relative_goals else 2,
            shape=(10 if multiagent else 50,),
            dtype=np.float32
        ),
        "state_indices": lambda multiagent: [
            5 * i for i in range(10 if multiagent else 50)],
        "env": lambda evaluate, render, multiagent, shared, maddpg: FlowEnv(
            flow_params=i210(
                fixed_boundary=True,
                stopping_penalty=True,
                acceleration_penalty=True,
                use_follower_stopper=False,
                multiagent=multiagent,
            ),
            render=render,
            multiagent=multiagent,
            shared=shared,
            maddpg=maddpg,
        ),
    },

    "i210-v1": {
        "meta_ac_space": lambda relative_goals, multiagent: Box(
            low=-1 if relative_goals else 0,
            high=1 if relative_goals else 2,
            shape=(10 if multiagent else 50,),
            dtype=np.float32
        ),
        "state_indices": lambda multiagent: [
            5 * i for i in range(10 if multiagent else 50)],
        "env": lambda evaluate, render, multiagent, shared, maddpg: FlowEnv(
            flow_params=i210(
                fixed_boundary=True,
                stopping_penalty=False,
                acceleration_penalty=True,
                use_follower_stopper=False,
                multiagent=multiagent,
            ),
            render=render,
            multiagent=multiagent,
            shared=shared,
            maddpg=maddpg,
        ),
    },

    "i210-v2": {
        "meta_ac_space": lambda relative_goals, multiagent: Box(
            low=-1 if relative_goals else 0,
            high=1 if relative_goals else 2,
            shape=(10 if multiagent else 50,),
            dtype=np.float32
        ),
        "state_indices": lambda multiagent: [
            5 * i for i in range(10 if multiagent else 50)],
        "env": lambda evaluate, render, multiagent, shared, maddpg: FlowEnv(
            flow_params=i210(
                fixed_boundary=True,
                stopping_penalty=False,
                acceleration_penalty=False,
                use_follower_stopper=False,
                multiagent=multiagent,
            ),
            render=render,
            multiagent=multiagent,
            shared=shared,
            maddpg=maddpg,
        ),
    },

    "i210-v3": {
        "meta_ac_space": lambda relative_goals, multiagent: Box(
            low=-1 if relative_goals else 0,
            high=1 if relative_goals else 2,
            shape=(10 if multiagent else 50,),
            dtype=np.float32
        ),
        "state_indices": lambda multiagent: [
            5 * i for i in range(10 if multiagent else 50)],
        "env": lambda evaluate, render, multiagent, shared, maddpg: FlowEnv(
            flow_params=i210(
                fixed_boundary=True,
                stopping_penalty=True,
                acceleration_penalty=True,
                use_follower_stopper=True,
                multiagent=multiagent,
            ),
            render=render,
            multiagent=multiagent,
            shared=shared,
            maddpg=maddpg,
        ),
    },

    # ======================================================================= #
    # Mixed autonomy traffic imitation environments.                          #
    # ======================================================================= #

    "ring-imitation": {
        "meta_ac_space": lambda relative_goals, multiagent: Box(
            low=-1 if relative_goals else 0,
            high=1,
            shape=(5,),
            dtype=np.float32
        ),
        "state_indices": lambda multiagent: [5 * i for i in range(5)],
        "env": lambda evaluate, render, multiagent, shared, maddpg: FlowEnv(
            flow_params=ring(
                stopping_penalty=False,
                acceleration_penalty=False,
                evaluate=evaluate,
                multiagent=multiagent,
                imitation=True,
            ),
            render=render,
            multiagent=multiagent,
            shared=shared,
            maddpg=maddpg,
        ),
    },

    "highway-imitation": {
        "meta_ac_space": lambda relative_goals, multiagent: Box(
            low=-1 if relative_goals else 0,
            high=1,
            shape=(10,),
            dtype=np.float32
        ),
        "state_indices": lambda multiagent: [5 * i for i in range(10)],
        "env": lambda evaluate, render, multiagent, shared, maddpg: FlowEnv(
            flow_params=highway(
                fixed_boundary=True,
                stopping_penalty=False,
                acceleration_penalty=False,
                use_follower_stopper=False,
                evaluate=evaluate,
                multiagent=multiagent,
                obs_frames=5,
                imitation=True,
            ),
            render=render,
            multiagent=multiagent,
            shared=shared,
            maddpg=maddpg,
        ),
    },

    # ======================================================================= #
    # Bipedal environments.                                                   #
    # ======================================================================= #

    "BipedalSoccer": {
        "meta_ac_space": lambda relative_goals, multiagent: Box(
            low=np.array([-0.5, -1, -1, -1, -1, -2, -2, -2, -2, -2, -2, -2, -1,
                          -2]),
            high=np.array([0.5, 1, 1, 1, 1, 2, 2, 2, 2, 2, 2, 2, 1, 2]),
            dtype=np.float32
        ),
        "state_indices": lambda multiagent: [
            0, 4, 5, 6, 7, 32, 33, 34, 50, 51, 52, 57, 58, 59],
        "env": lambda evaluate, render, multiagent, shared, maddpg:
        BipedalSoccer(render=render),
    },

    "BipedalObstacles": {
        "meta_ac_space": lambda relative_goals, multiagent: gym.spaces.Box(
            low=np.array([0, -1, -1, -1, -1, -2, -2, -2, -2, -2, -2]),
            high=np.array([1.5, 1, 1, 1, 1, 2, 2, 2, 2, 2, 2]),
            dtype=np.float32),
        "state_indices": lambda multiagent: [i + 1024 for i in [
            0, 4, 5, 6, 7, 32, 33, 34, 50, 51, 52]],
        "env": lambda evaluate, render, multiagent, shared, maddpg:
        BipedalObstacles(render=render),
    },

    # ======================================================================= #
    # Point navigation environments.                                          #
    # ======================================================================= #

    "Point2DEnv": {
        "meta_ac_space": lambda relative_goals, multiagent: Box(
            np.ones(2) * -4,
            np.ones(2) * 4,
            dtype=np.float32
        ),
        "state_indices": lambda multiagent: [0, 1],
        "env": lambda evaluate, render, multiagent, shared, maddpg: Point2DEnv(
            images_in_obs=False
        ),
    },

    "Point2DImageEnv": {
        "meta_ac_space": lambda relative_goals, multiagent: Box(
            np.ones(2) * -4,
            np.ones(2) * 4,
            dtype=np.float32
        ),
        "state_indices": lambda multiagent: [3072, 3073],
        "env": lambda evaluate, render, multiagent, shared, maddpg: Point2DEnv(
            images_in_obs=True
        ),
    },
}


def _get_ring_env_attributes(scale):
    return {
        "meta_ac_space": lambda relative_goals, multiagent: Box(
            low=-5 if relative_goals else 0,
            high=5 if relative_goals else 2,
            shape=(1,),
            dtype=np.float32
        ),
        "state_indices": lambda multiagent: [0] if multiagent else [
            5 * i for i in range(scale)],
        "env": lambda evaluate, render, multiagent, shared, maddpg: FlowEnv(
            flow_params=ring(
                stopping_penalty=False,
                acceleration_penalty=False,
                evaluate=evaluate,
                multiagent=multiagent,
            ),
            render=render,
            multiagent=multiagent,
            shared=shared,
            maddpg=maddpg,
        ) if evaluate else RingSingleAgentEnv(
            length=[260 * scale, 270 * scale],
            num_vehicles=22 * scale,
            dt=0.2,
            horizon=1500,
            gen_emission=False,
            rl_ids=[22 * i for i in range(scale)],
            warmup_steps=0,
            initial_state=os.path.join(
                hbaselines_config.PROJECT_PATH,
                "hbaselines/envs/mixed_autonomy/envs/initial_states/"
                "ring-v{}.json".format(scale - 1)),
            sims_per_step=2,
        ),
    }


def get_meta_ac_space(ob_space, relative_goals, env_name):
    """Compute the action space for the higher level policies.

    Parameters
    ----------
    ob_space : gym.spaces.*
        the observation space of the environment
    relative_goals : bool
        specifies whether the goal issued by the meta-level policy is meant to
        be a relative or absolute goal, i.e. specific state or change in state
    env_name : str
        the name of the environment. Used for special cases to assign the
        meta-level policies' action space to only ego observations in the
        observation space.

    Returns
    -------
    gym.spaces.Box
        the action space of the higher level policy
    """
    # Handle multi-agent environments.
    multiagent = env_name.startswith("multiagent")
    if multiagent:
        env_name = env_name[11:]

    if env_name in ENV_ATTRIBUTES.keys():
        meta_ac_space = ENV_ATTRIBUTES[env_name]["meta_ac_space"](
            relative_goals, multiagent)
    elif env_name in ["ring-v{}-fast".format(i) for i in range(10)]:
        scale = int(env_name[6]) + 1
        meta_ac_space = _get_ring_env_attributes(scale)["meta_ac_space"](
            relative_goals, multiagent)
    else:
        meta_ac_space = ob_space

    return meta_ac_space


def get_state_indices(ob_space, env_name):
    """Return the state indices for the intrinsic rewards.

    This assigns the indices of the state that are assigned goals, and
    subsequently rewarded for performing those goals.

    Parameters
    ----------
    ob_space : gym.spaces.*
        the observation space of the environment
    env_name : str
        the name of the environment. Used for special cases to assign the
        meta-level policies' action space to only ego observations in the
        observation space.

    Returns
    -------
    list of int
        the state indices that are assigned goals
    """
    # Handle multi-agent environments.
    multiagent = env_name.startswith("multiagent")
    if multiagent:
        env_name = env_name[11:]

    if env_name in ENV_ATTRIBUTES.keys():
        state_indices = ENV_ATTRIBUTES[env_name]["state_indices"](multiagent)
    elif env_name in ["ring-v{}-fast".format(i) for i in range(10)]:
        scale = int(env_name[6]) + 1
        state_indices = _get_ring_env_attributes(scale)["state_indices"](
            multiagent)
    else:
        # All observations are presented in the goal.
        state_indices = list(np.arange(0, ob_space.shape[0]))

    return state_indices


def create_env(env, render=False, shared=False, maddpg=False, evaluate=False):
    """Return, and potentially create, the environment.

    Parameters
    ----------
    env : str or gym.Env
        the environment, or the name of a registered environment.
    render : bool
        whether to render the environment
    shared : bool
        specifies whether agents in an environment are meant to share policies.
        This is solely used by multi-agent Flow environments.
    maddpg : bool
        whether to use an environment variant that is compatible with the
        MADDPG algorithm
    evaluate : bool
        specifies whether this is a training or evaluation environment

    Returns
    -------
    gym.Env or list of gym.Env or None
        gym-compatible environment(s). Set to None if no environment is being
        returned.
    array_like or list of array_like or None
        the observation(s) from the environment(s) upon reset. Set to None if
        no environment is being returned.
    """
    if env is None:
        # No environment (for evaluation environments).
        return None, None

    elif isinstance(env, str):
        if env in ENV_ATTRIBUTES.keys() or env.startswith("multiagent"):
            # Handle multi-agent environments.
            multiagent = env.startswith("multiagent")
            if multiagent:
                env = env[11:]

            env = ENV_ATTRIBUTES[env]["env"](
                evaluate, render, multiagent, shared, maddpg)

        elif env in ["ring-v{}-fast".format(i) for i in range(10)]:
            # Handle multi-agent environments.
            multiagent = env.startswith("multiagent")
            if multiagent:
                env = env[11:]

            scale = int(env[6]) + 1
            env = _get_ring_env_attributes(scale)["env"](
                evaluate, render, multiagent, shared, maddpg)

        elif env.startswith("flow:"):
            # environments in flow/examples
            env = import_flow_env(env, render, shared, maddpg, evaluate)

        else:
            # This is assuming the environment is registered with OpenAI gym.
            env = gym.make(env)

    # Reset the environment.
    if isinstance(env, list):
        obs = [next_env.reset() for next_env in env]
    else:
        obs = env.reset()

    return env, obs


def import_flow_env(env_name, render, shared, maddpg, evaluate):
    """Import an environment from the flow/examples folder.

    This method imports the flow_params dict from the exp_configs folders in
    this directory and generates an appropriate FlowEnv object.

    Parameters
    ----------
    env_name : str
        the environment name. Starts with "flow:" to signify that it should be
        imported from the flow/experiments folder.
    render : bool
        whether to render the environment
    shared : bool
        specifies whether agents in an environment are meant to share policies.
        This is solely used by multi-agent Flow environments.
    maddpg : bool
        whether to use an environment variant that is compatible with the
        MADDPG algorithm
    evaluate : bool
        specifies whether this is a training or evaluation environment

    Returns
    -------
    hbaselines.envs.mixed_autonomy.FlowEnv
        the training/evaluation environment

    Raises
    ------
    ValueError
        if the environment is not abailable in flow/examples
    """
    # Parse the exp_config name from the environment name
    exp_config = env_name[5:]

    # Add flow/examples to your path to located the below modules.
    sys.path.append(os.path.join(config.PROJECT_PATH, "examples"))

    # Import relevant information from the exp_config script.
    module = __import__("exp_configs.rl.singleagent", fromlist=[exp_config])
    module_ma = __import__("exp_configs.rl.multiagent", fromlist=[exp_config])

    # Import the sub-module containing the specified exp_config and determine
    # whether the environment is single agent or multi-agent.
    if hasattr(module, exp_config):
        submodule = getattr(module, exp_config)
        multiagent = False
    elif hasattr(module_ma, exp_config):
        submodule = getattr(module_ma, exp_config)
        multiagent = True
    else:
        raise ValueError("Unable to find experiment config.")

    # Collect the flow_params object.
    flow_params = deepcopy(submodule.flow_params)

    # Update the evaluation flag to match what is requested.
    flow_params['env'].evaluate = evaluate

    # Return the environment.
    return FlowEnv(
        flow_params,
        multiagent=multiagent,
        shared=shared,
        maddpg=maddpg,
        render=render,
    )<|MERGE_RESOLUTION|>--- conflicted
+++ resolved
@@ -6,27 +6,24 @@
 from copy import deepcopy
 from gym.spaces import Box
 
-<<<<<<< HEAD
-=======
-from hbaselines.envs.deeploco.envs import BipedalSoccer
-from hbaselines.envs.deeploco.envs import BipedalObstacles
-from hbaselines.envs.efficient_hrl.envs import AntMaze
-from hbaselines.envs.efficient_hrl.envs import HumanoidMaze
-from hbaselines.envs.efficient_hrl.envs import ImageAntMaze
-from hbaselines.envs.efficient_hrl.envs import AntFall
-from hbaselines.envs.efficient_hrl.envs import AntPush
-from hbaselines.envs.efficient_hrl.envs import AntFourRooms
-from hbaselines.envs.hac.envs import UR5, Pendulum
-import hbaselines.config as hbaselines_config
-
-try:
-    from hbaselines.envs.snn4hrl.envs import AntGatherEnv
-    from hbaselines.envs.snn4hrl.envs import SnakeGatherEnv
-    from hbaselines.envs.snn4hrl.envs import SwimmerGatherEnv
-except (ImportError, ModuleNotFoundError):
-    pass
-
->>>>>>> 7193a54d
+# from hbaselines.envs.deeploco.envs import BipedalSoccer
+# from hbaselines.envs.deeploco.envs import BipedalObstacles
+# from hbaselines.envs.efficient_hrl.envs import AntMaze
+# from hbaselines.envs.efficient_hrl.envs import HumanoidMaze
+# from hbaselines.envs.efficient_hrl.envs import ImageAntMaze
+# from hbaselines.envs.efficient_hrl.envs import AntFall
+# from hbaselines.envs.efficient_hrl.envs import AntPush
+# from hbaselines.envs.efficient_hrl.envs import AntFourRooms
+# from hbaselines.envs.hac.envs import UR5, Pendulum
+# import hbaselines.config as hbaselines_config
+#
+# try:
+#     from hbaselines.envs.snn4hrl.envs import AntGatherEnv
+#     from hbaselines.envs.snn4hrl.envs import SnakeGatherEnv
+#     from hbaselines.envs.snn4hrl.envs import SwimmerGatherEnv
+# except (ImportError, ModuleNotFoundError):
+#     pass
+
 try:
     import flow.config as config
     from hbaselines.envs.mixed_autonomy import FlowEnv
